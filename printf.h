--- conflicted
+++ resolved
@@ -1,4 +1,3 @@
-<<<<<<< HEAD
 ///////////////////////////////////////////////////////////////////////////////
 // \author (c) Marco Paland (info@paland.com)
 //             2014-2019, PALANDesign Hannover, Germany
@@ -103,124 +102,6 @@
 
 
 /**
- * printf with output function
- * You may use this as dynamic alternative to printf() with its fixed _putchar() output
- * \param out An output function which takes one character and an argument pointer
- * \param arg An argument pointer for user data passed to output function
- * \param format A string that specifies the format of the output
- * \return The number of characters that are sent to the output function, not counting the terminating null character
- */
-int fctprintf(void (*out)(char character, void* arg), void* arg, const char* format, ...);
-
-
-#ifdef __cplusplus
-}
-#endif
-
-
-#endif  // _PRINTF_H_
-=======
-///////////////////////////////////////////////////////////////////////////////
-// \author (c) Marco Paland (info@paland.com)
-//             2014-2019, PALANDesign Hannover, Germany
-//
-// \license The MIT License (MIT)
-//
-// Permission is hereby granted, free of charge, to any person obtaining a copy
-// of this software and associated documentation files (the "Software"), to deal
-// in the Software without restriction, including without limitation the rights
-// to use, copy, modify, merge, publish, distribute, sublicense, and/or sell
-// copies of the Software, and to permit persons to whom the Software is
-// furnished to do so, subject to the following conditions:
-// 
-// The above copyright notice and this permission notice shall be included in
-// all copies or substantial portions of the Software.
-// 
-// THE SOFTWARE IS PROVIDED "AS IS", WITHOUT WARRANTY OF ANY KIND, EXPRESS OR
-// IMPLIED, INCLUDING BUT NOT LIMITED TO THE WARRANTIES OF MERCHANTABILITY,
-// FITNESS FOR A PARTICULAR PURPOSE AND NONINFRINGEMENT. IN NO EVENT SHALL THE
-// AUTHORS OR COPYRIGHT HOLDERS BE LIABLE FOR ANY CLAIM, DAMAGES OR OTHER
-// LIABILITY, WHETHER IN AN ACTION OF CONTRACT, TORT OR OTHERWISE, ARISING FROM,
-// OUT OF OR IN CONNECTION WITH THE SOFTWARE OR THE USE OR OTHER DEALINGS IN
-// THE SOFTWARE.
-//
-// \brief Tiny printf, sprintf and snprintf implementation, optimized for speed on
-//        embedded systems with a very limited resources.
-//        Use this instead of bloated standard/newlib printf.
-//        These routines are thread safe and reentrant.
-//
-///////////////////////////////////////////////////////////////////////////////
-
-#ifndef _PRINTF_H_
-#define _PRINTF_H_
-
-#include <stdarg.h>
-#include <stddef.h>
-
-
-#ifdef __cplusplus
-extern "C" {
-#endif
-
-
-/**
- * Output a character to a custom device like UART, used by the printf() function
- * This function is declared here only. You have to write your custom implementation somewhere
- * \param character Character to output
- */
-void _putchar(char character);
-
-
-/**
- * Tiny printf implementation
- * You have to implement _putchar if you use printf()
- * To avoid conflicts with the regular printf() API it is overridden by macro defines
- * and internal underscore-appended functions like printf_() are used
- * \param format A string that specifies the format of the output
- * \return The number of characters that are written into the array, not counting the terminating null character
- */
-#define printf printf_
-int printf_(const char* format, ...);
-
-
-/**
- * Tiny sprintf implementation
- * Due to security reasons (buffer overflow) YOU SHOULD CONSIDER USING (V)SNPRINTF INSTEAD!
- * \param buffer A pointer to the buffer where to store the formatted string. MUST be big enough to store the output!
- * \param format A string that specifies the format of the output
- * \return The number of characters that are WRITTEN into the buffer, not counting the terminating null character
- */
-#define sprintf sprintf_
-int sprintf_(char* buffer, const char* format, ...);
-
-
-/**
- * Tiny snprintf/vsnprintf implementation
- * \param buffer A pointer to the buffer where to store the formatted string
- * \param count The maximum number of characters to store in the buffer, including a terminating null character
- * \param format A string that specifies the format of the output
- * \param va A value identifying a variable arguments list
- * \return The number of characters that COULD have been written into the buffer, not counting the terminating
- *         null character. A value equal or larger than count indicates truncation. Only when the returned value
- *         is non-negative and less than count, the string has been completely written.
- */
-#define snprintf  snprintf_
-#define vsnprintf vsnprintf_
-int  snprintf_(char* buffer, size_t count, const char* format, ...);
-int vsnprintf_(char* buffer, size_t count, const char* format, va_list va);
-
-
-/**
- * Tiny vprintf implementation
- * \param format A string that specifies the format of the output
- * \param va A value identifying a variable arguments list
- * \return The number of characters that are WRITTEN into the buffer, not counting the terminating null character
- */
-#define vprintf vprintf_
-int vprintf_(const char* format, va_list va);
-
-
-/**
  * printf/vprintf with output function
  * You may use this as dynamic alternative to printf() with its fixed _putchar() output
  * \param out An output function which takes one character and an argument pointer
@@ -237,5 +118,4 @@
 #endif
 
 
-#endif  // _PRINTF_H_
->>>>>>> 24710ad7
+#endif  // _PRINTF_H_