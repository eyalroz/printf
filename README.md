<<<<<<< HEAD
# printf / sprintf Implementation for Embedded Systems

[![Build Status](https://travis-ci.com/eyalroz/printf.svg?branch=master)](https://travis-ci.com/eyalroz/printf)
[![codecov](https://codecov.io/gh/eyalroz/printf/branch/master/graph/badge.svg)](https://codecov.io/gh/eyalroz/printf)
[![coverity](https://img.shields.io/coverity/scan/23315.svg)](https://scan.coverity.com/projects/eyalroz-printf)
[![Github Releases](https://img.shields.io/github/release/mpaland/printf.svg)](https://github.com/mpaland/printf/releases)
[![GitHub license](https://img.shields.io/badge/license-MIT-blue.svg)](https://raw.githubusercontent.com/eyalroz/printf/master/LICENSE)
[![Github Issues](https://img.shields.io/github/issues/eyalroz/eyalroz/printf.svg)](http://github.com/eyalroz/printf/issues)
Parent repo: [![Github Issues (original repo)](https://img.shields.io/github/issues/mpaland/printf.svg)](http://github.com/mpaland/printf/issues)

(This is a fork of the [mpaland/printf](https://github.com/mpaland/printf) repository, with bug fixes and a few more features applied.)

This is a tiny but **fully loaded** printf, sprintf and (v)snprintf implementation.
Primarily designed for usage in embedded systems, where printf is not available due to memory issues or in avoidance of linking against libc.
Using the standard libc printf may pull **a lot** of unwanted library stuff and can bloat code size about 20k or is not 100% thread safe. In this cases the following implementation can be used.
Absolutely **NO dependencies** are required, *printf.c* brings all necessary routines, even its own fast `ftoa` (floating point), `ntoa` (decimal) conversion.

If memory footprint is really a critical issue, floating point, exponential and 'long long' support and can be turned off via the `PRINTF_DISABLE_SUPPORT_FLOAT`, `PRINTF_DISABLE_SUPPORT_EXPONENTIAL` and `PRINTF_DISABLE_SUPPORT_LONG_LONG` compiler switches.
When using printf (instead of sprintf/snprintf) you have to provide your own `_putchar()` low level function as console/serial output.

## Highlights and Design Goals

There is a boatload of so called 'tiny' printf implementations around. So why this one?
I've tested many implementations, but most of them have very limited flag/specifier support, a lot of other dependencies or are just not standard compliant and failing most of the test suite.
Therefore I decided to write an own, final implementation which meets the following items:

 - Very small implementation (around 600 code lines)
 - NO dependencies, no libs, just one module file
 - Support of all important flags, width and precision sub-specifiers (see below)
 - Support of decimal/floating number representation (with an own fast itoa/ftoa)
 - Reentrant and thread-safe, malloc free, no static vars/buffers
 - LINT and compiler L4 warning free, mature, coverity clean, automotive ready
 - Extensive test suite (> 400 test cases) passing
 - Simply the best *printf* around the net
 - MIT license


## Usage

Add/link *printf.c* to your project and include *printf.h*. That's it.
Implement your low level output function needed for `printf()`:
```C
void _putchar(char character)
{
  // send char to console etc.
}
```

Usage is 1:1 like the according stdio.h library version:
```C
int printf(const char* format, ...);
int sprintf(char* buffer, const char* format, ...);
int snprintf(char* buffer, size_t count, const char* format, ...);
int vsnprintf(char* buffer, size_t count, const char* format, va_list va);

// use output function (instead of buffer) for streamlike interface
int fctprintf(void (*out)(char character, void* arg), void* arg, const char* format, ...);
```

**Due to general security reasons it is highly recommended to prefer and use `snprintf` (with the max buffer size as `count` parameter) instead of `sprintf`.**
`sprintf` has no buffer limitation, so when needed - use it really with care!

### Streamlike Usage
Besides the regular standard `printf()` functions, this module also provides `fctprintf()`, which takes an output function as first parameter to build a streamlike output like `fprintf()`:
```C
// define the output function
void my_stream_output(char character, void* arg)
{
  // opt. evaluate the argument and send the char somewhere
}

{
  // in your code
  void* arg = (void*)100;  // this argument is passed to the output function
  fctprintf(&my_stream_output, arg, "This is a test: %X", 0xAA);
  fctprintf(&my_stream_output, nullptr, "Send to null dev");
}
```

## Format Specifiers

A format specifier follows this prototype: `%[flags][width][.precision][length]type`
The following format specifiers are supported:


### Supported Types

| Type   | Output |
|--------|--------|
| d or i | Signed decimal integer |
| u      | Unsigned decimal integer	|
| b      | Unsigned binary |
| o      | Unsigned octal |
| x      | Unsigned hexadecimal integer (lowercase) |
| X      | Unsigned hexadecimal integer (uppercase) |
| f or F | Decimal floating point |
| e or E | Scientific-notation (exponential) floating point |
| g or G | Scientific or decimal floating point |
| c      | Single character |
| s      | String of characters |
| p      | Pointer address |
| %      | A % followed by another % character will write a single % |


### Supported Flags

| Flags | Description |
|-------|-------------|
| -     | Left-justify within the given field width; Right justification is the default. |
| +     | Forces to precede the result with a plus or minus sign (+ or -) even for positive numbers.<br>By default, only negative numbers are preceded with a - sign. |
| (space) | If no sign is going to be written, a blank space is inserted before the value. |
| #     | Used with o, b, x or X specifiers the value is preceded with 0, 0b, 0x or 0X respectively for values different than zero.<br>Used with f, F it forces the written output to contain a decimal point even if no more digits follow. By default, if no digits follow, no decimal point is written. |
| 0     | Left-pads the number with zeros (0) instead of spaces when padding is specified (see width sub-specifier). |


### Supported Width

| Width    | Description |
|----------|-------------|
| (number) | Minimum number of characters to be printed. If the value to be printed is shorter than this number, the result is padded with blank spaces. The value is not truncated even if the result is larger. |
| *        | The width is not specified in the format string, but as an additional integer value argument preceding the argument that has to be formatted. |


### Supported Precision

| Precision	| Description |
|-----------|-------------|
| .number   | For integer specifiers (d, i, o, u, x, X): precision specifies the minimum number of digits to be written. If the value to be written is shorter than this number, the result is padded with leading zeros. The value is not truncated even if the result is longer. A precision of 0 means that no character is written for the value 0.<br>For f and F specifiers: this is the number of digits to be printed after the decimal point. **By default, this is 6, maximum is 9**.<br>For s: this is the maximum number of characters to be printed. By default all characters are printed until the ending null character is encountered.<br>If the period is specified without an explicit value for precision, 0 is assumed. |
| .*        | The precision is not specified in the format string, but as an additional integer value argument preceding the argument that has to be formatted. |


### Supported Length

The length sub-specifier modifies the length of the data type.

| Length | d i  | u o x X |
|--------|------|---------|
| (none) | int  | unsigned int |
| hh     | signed char | unsigned char |
| h      | short int | unsigned short int |
| l      | long int | unsigned long int |
| ll     | long long int | unsigned long long int (if PRINTF_SUPPORT_LONG_LONG is defined) |
| j      | intmax_t | uintmax_t |
| z      | size_t | size_t |
| t      | ptrdiff_t | ptrdiff_t (if PRINTF_SUPPORT_PTRDIFF_T is defined) |


### Return Value

Upon successful return, all functions return the number of characters written, _excluding_ the terminating null character used to end the string.
Functions `snprintf()` and `vsnprintf()` don't write more than `count` bytes, _including_ the terminating null byte ('\0').
Anyway, if the output was truncated due to this limit, the return value is the number of characters that _could_ have been written.
Notice that a value equal or larger than `count` indicates a truncation. Only when the returned value is non-negative and less than `count`,
the string has been completely written.
If any error is encountered, `-1` is returned.

If `buffer` is set to `NULL` (`nullptr`) nothing is written and just the formatted length is returned.
```C
int length = sprintf(NULL, "Hello, world"); // length is set to 12
```


## Compiler Switches/Defines

| Name | Default value | Description |
|------|---------------|-------------|
| PRINTF_INCLUDE_CONFIG_H            | undefined | Define this as compiler switch (e.g. `gcc -DPRINTF_INCLUDE_CONFIG_H`) to include a "printf_config.h" definition file |
| PRINTF_NTOA_BUFFER_SIZE            | 32        | ntoa (integer) conversion buffer size. This must be big enough to hold one converted numeric number _including_ leading zeros, normally 32 is a sufficient value. Created on the stack |
| PRINTF_FTOA_BUFFER_SIZE            | 32        | ftoa (float) conversion buffer size. This must be big enough to hold one converted float number _including_ leading zeros, normally 32 is a sufficient value. Created on the stack |
| PRINTF_DEFAULT_FLOAT_PRECISION     | 6         | Define the default floating point precision |
| PRINTF_MAX_FLOAT                   | 1e9       | Define the largest suitable value to be printed with %f, before using exponential representation |
| PRINTF_DISABLE_SUPPORT_FLOAT       | undefined | Define this to disable floating point (%f) support |
| PRINTF_DISABLE_SUPPORT_EXPONENTIAL | undefined | Define this to disable exponential floating point (%e) support |
| PRINTF_DISABLE_SUPPORT_LONG_LONG   | undefined | Define this to disable long long (%ll) support |
| PRINTF_DISABLE_SUPPORT_PTRDIFF_T   | undefined | Define this to disable ptrdiff_t (%t) support |


## Caveats
None anymore (finally).


## Test Suite
For testing just compile, build and run the test suite located in `test/test_suite.cpp`. This uses the [catch](https://github.com/catchorg/Catch2) framework for unit-tests, which is auto-adding main().
Running with the `--wait-for-keypress exit` option waits for the enter key after test end.


## Projects Using printf
- [turnkeyboard](https://github.com/mpaland/turnkeyboard) uses printf as log and generic tty (formatting) output.
- printf is part of [embeddedartistry/libc](https://github.com/embeddedartistry/libc), a libc targeted for embedded systems usage.
- The [Hatchling Platform]( https://github.com/adrian3git/HatchlingPlatform) uses printf.

(Just send me a mail/issue/PR to get *your* project listed here)


## Contributing

0. Give this project a :star:
1. Create an issue and describe your idea
2. [Fork it](https://github.com/mpaland/printf/fork)
3. Create your feature branch (`git checkout -b my-new-feature`)
4. Commit your changes (`git commit -am 'Add some feature'`)
5. Publish the branch (`git push origin my-new-feature`)
6. Create a new pull request
7. Profit! :heavy_check_mark:


## License
printf is written under the [MIT license](http://www.opensource.org/licenses/MIT).
=======
# A printf / sprintf Implementation for Embedded Systems

[![Build Status](https://travis-ci.org/mpaland/printf.svg?branch=master)](https://travis-ci.org/mpaland/printf)
[![codecov](https://codecov.io/gh/mpaland/printf/branch/master/graph/badge.svg)](https://codecov.io/gh/mpaland/printf)
[![Coverity Status](https://img.shields.io/coverity/scan/14180.svg)](https://scan.coverity.com/projects/mpaland-printf)
[![Github Issues](https://img.shields.io/github/issues/mpaland/printf.svg)](http://github.com/mpaland/printf/issues)
[![Github Releases](https://img.shields.io/github/release/mpaland/printf.svg)](https://github.com/mpaland/printf/releases)
[![GitHub license](https://img.shields.io/badge/license-MIT-blue.svg)](https://raw.githubusercontent.com/mpaland/avl_array/master/LICENSE)

This is a tiny but **fully loaded** printf, sprintf and (v)snprintf implementation.
Primarily designed for usage in embedded systems, where printf is not available due to memory issues or in avoidance of linking against libc.
Using the standard libc printf may pull **a lot** of unwanted library stuff and can bloat code size about 20k or is not 100% thread safe. In this cases the following implementation can be used.
Absolutely **NO dependencies** are required, *printf.c* brings all necessary routines, even its own fast `ftoa` (floating point), `ntoa` (decimal) conversion.

If memory footprint is really a critical issue, floating point, exponential and 'long long' support and can be turned off via the `PRINTF_DISABLE_SUPPORT_FLOAT`, `PRINTF_DISABLE_SUPPORT_EXPONENTIAL` and `PRINTF_DISABLE_SUPPORT_LONG_LONG` compiler switches.
When using printf (instead of sprintf/snprintf) you have to provide your own `_putchar()` low level function as console/serial output.


## 2020 announcement
This project is not dead! I just had no time in 2019 for sufficient support, sorry.
Within the next weeks, I will have a look to all PRs and open issues.  
Thank you all for supporting this project.


## Highlights and Design Goals

There is a boatload of so called 'tiny' printf implementations around. So why this one?
I've tested many implementations, but most of them have very limited flag/specifier support, a lot of other dependencies or are just not standard compliant and failing most of the test suite.
Therefore I decided to write an own, final implementation which meets the following items:

 - Very small implementation (around 600 code lines)
 - NO dependencies, no libs, just one module file
 - Support of all important flags, width and precision sub-specifiers (see below)
 - Support of decimal/floating number representation (with an own fast itoa/ftoa)
 - Reentrant and thread-safe, malloc free, no static vars/buffers
 - LINT and compiler L4 warning free, mature, coverity clean, automotive ready
 - Extensive test suite (> 400 test cases) passing
 - Simply the best *printf* around the net
 - MIT license


## Usage

Add/link *printf.c* to your project and include *printf.h*. That's it.
Implement your low level output function needed for `printf()`:
```C
void _putchar(char character)
{
  // send char to console etc.
}
```

Usage is 1:1 like the according stdio.h library version:
```C
int printf(const char* format, ...);
int sprintf(char* buffer, const char* format, ...);
int snprintf(char* buffer, size_t count, const char* format, ...);
int vsnprintf(char* buffer, size_t count, const char* format, va_list va);

// use output function (instead of buffer) for streamlike interface
int fctprintf(void (*out)(char character, void* arg), void* arg, const char* format, ...);
int vfctprintf(void (*out)(char character, void* arg), void* arg, const char* format, va_list va);
```

**Due to general security reasons it is highly recommended to prefer and use `snprintf` (with the max buffer size as `count` parameter) instead of `sprintf`.**
`sprintf` has no buffer limitation, so when needed - use it really with care!

### Streamlike Usage
Besides the regular standard `printf()` functions, this module also provides `fctprintf()`, which takes an output function as first parameter to build a streamlike output like `fprintf()`:
```C
// define the output function
void my_stream_output(char character, void* arg)
{
  // opt. evaluate the argument and send the char somewhere
}

{
  // in your code
  void* arg = (void*)100;  // this argument is passed to the output function
  fctprintf(&my_stream_output, arg, "This is a test: %X", 0xAA);
  fctprintf(&my_stream_output, nullptr, "Send to null dev");
}
```

## Format Specifiers

A format specifier follows this prototype: `%[flags][width][.precision][length]type`
The following format specifiers are supported:


### Supported Types

| Type   | Output |
|--------|--------|
| d or i | Signed decimal integer |
| u      | Unsigned decimal integer	|
| b      | Unsigned binary |
| o      | Unsigned octal |
| x      | Unsigned hexadecimal integer (lowercase) |
| X      | Unsigned hexadecimal integer (uppercase) |
| f or F | Decimal floating point |
| e or E | Scientific-notation (exponential) floating point |
| g or G | Scientific or decimal floating point |
| c      | Single character |
| s      | String of characters |
| p      | Pointer address |
| %      | A % followed by another % character will write a single % |


### Supported Flags

| Flags | Description |
|-------|-------------|
| -     | Left-justify within the given field width; Right justification is the default. |
| +     | Forces to precede the result with a plus or minus sign (+ or -) even for positive numbers.<br>By default, only negative numbers are preceded with a - sign. |
| (space) | If no sign is going to be written, a blank space is inserted before the value. |
| #     | Used with o, b, x or X specifiers the value is preceded with 0, 0b, 0x or 0X respectively for values different than zero.<br>Used with f, F it forces the written output to contain a decimal point even if no more digits follow. By default, if no digits follow, no decimal point is written. |
| 0     | Left-pads the number with zeros (0) instead of spaces when padding is specified (see width sub-specifier). |


### Supported Width

| Width    | Description |
|----------|-------------|
| (number) | Minimum number of characters to be printed. If the value to be printed is shorter than this number, the result is padded with blank spaces. The value is not truncated even if the result is larger. |
| *        | The width is not specified in the format string, but as an additional integer value argument preceding the argument that has to be formatted. |


### Supported Precision

| Precision	| Description |
|-----------|-------------|
| .number   | For integer specifiers (d, i, o, u, x, X): precision specifies the minimum number of digits to be written. If the value to be written is shorter than this number, the result is padded with leading zeros. The value is not truncated even if the result is longer. A precision of 0 means that no character is written for the value 0.<br>For f and F specifiers: this is the number of digits to be printed after the decimal point. **By default, this is 6, maximum is 9**.<br>For s: this is the maximum number of characters to be printed. By default all characters are printed until the ending null character is encountered.<br>If the period is specified without an explicit value for precision, 0 is assumed. |
| .*        | The precision is not specified in the format string, but as an additional integer value argument preceding the argument that has to be formatted. |


### Supported Length

The length sub-specifier modifies the length of the data type.

| Length | d i  | u o x X |
|--------|------|---------|
| (none) | int  | unsigned int |
| hh     | char | unsigned char |
| h      | short int | unsigned short int |
| l      | long int | unsigned long int |
| ll     | long long int | unsigned long long int (if PRINTF_SUPPORT_LONG_LONG is defined) |
| j      | intmax_t | uintmax_t |
| z      | size_t | size_t |
| t      | ptrdiff_t | ptrdiff_t (if PRINTF_SUPPORT_PTRDIFF_T is defined) |


### Return Value

Upon successful return, all functions return the number of characters written, _excluding_ the terminating null character used to end the string.
Functions `snprintf()` and `vsnprintf()` don't write more than `count` bytes, _including_ the terminating null byte ('\0').
Anyway, if the output was truncated due to this limit, the return value is the number of characters that _could_ have been written.
Notice that a value equal or larger than `count` indicates a truncation. Only when the returned value is non-negative and less than `count`,
the string has been completely written.
If any error is encountered, `-1` is returned.

If `buffer` is set to `NULL` (`nullptr`) nothing is written and just the formatted length is returned.
```C
int length = sprintf(NULL, "Hello, world"); // length is set to 12
```


## Compiler Switches/Defines

| Name | Default value | Description |
|------|---------------|-------------|
| PRINTF_INCLUDE_CONFIG_H            | undefined | Define this as compiler switch (e.g. `gcc -DPRINTF_INCLUDE_CONFIG_H`) to include a "printf_config.h" definition file |
| PRINTF_NTOA_BUFFER_SIZE            | 32        | ntoa (integer) conversion buffer size. This must be big enough to hold one converted numeric number _including_ leading zeros, normally 32 is a sufficient value. Created on the stack |
| PRINTF_FTOA_BUFFER_SIZE            | 32        | ftoa (float) conversion buffer size. This must be big enough to hold one converted float number _including_ leading zeros, normally 32 is a sufficient value. Created on the stack |
| PRINTF_DEFAULT_FLOAT_PRECISION     | 6         | Define the default floating point precision |
| PRINTF_MAX_FLOAT                   | 1e9       | Define the largest suitable value to be printed with %f, before using exponential representation |
| PRINTF_DISABLE_SUPPORT_FLOAT       | undefined | Define this to disable floating point (%f) support |
| PRINTF_DISABLE_SUPPORT_EXPONENTIAL | undefined | Define this to disable exponential floating point (%e) support |
| PRINTF_DISABLE_SUPPORT_LONG_LONG   | undefined | Define this to disable long long (%ll) support |
| PRINTF_DISABLE_SUPPORT_PTRDIFF_T   | undefined | Define this to disable ptrdiff_t (%t) support |


## Caveats
None anymore (finally).


## Test Suite
For testing just compile, build and run the test suite located in `test/test_suite.cpp`. This uses the [catch](https://github.com/catchorg/Catch2) framework for unit-tests, which is auto-adding main().
Running with the `--wait-for-keypress exit` option waits for the enter key after test end.


## Projects Using printf
- [turnkeyboard](https://github.com/mpaland/turnkeyboard) uses printf as log and generic tty (formatting) output.
- printf is part of [embeddedartistry/libc](https://github.com/embeddedartistry/libc), a libc targeted for embedded systems usage.
- The [Hatchling Platform]( https://github.com/adrian3git/HatchlingPlatform) uses printf.

(Just send me a mail/issue/PR to get *your* project listed here)


## Contributing

0. Give this project a :star:
1. Create an issue and describe your idea
2. [Fork it](https://github.com/mpaland/printf/fork)
3. Create your feature branch (`git checkout -b my-new-feature`)
4. Commit your changes (`git commit -am 'Add some feature'`)
5. Publish the branch (`git push origin my-new-feature`)
6. Create a new pull request
7. Profit! :heavy_check_mark:


## License
printf is written under the [MIT license](http://www.opensource.org/licenses/MIT).
>>>>>>> c22e6219
<|MERGE_RESOLUTION|>--- conflicted
+++ resolved
@@ -1,424 +1,209 @@
-<<<<<<< HEAD
-# printf / sprintf Implementation for Embedded Systems
-
-[![Build Status](https://travis-ci.com/eyalroz/printf.svg?branch=master)](https://travis-ci.com/eyalroz/printf)
-[![codecov](https://codecov.io/gh/eyalroz/printf/branch/master/graph/badge.svg)](https://codecov.io/gh/eyalroz/printf)
-[![coverity](https://img.shields.io/coverity/scan/23315.svg)](https://scan.coverity.com/projects/eyalroz-printf)
-[![Github Releases](https://img.shields.io/github/release/mpaland/printf.svg)](https://github.com/mpaland/printf/releases)
-[![GitHub license](https://img.shields.io/badge/license-MIT-blue.svg)](https://raw.githubusercontent.com/eyalroz/printf/master/LICENSE)
-[![Github Issues](https://img.shields.io/github/issues/eyalroz/eyalroz/printf.svg)](http://github.com/eyalroz/printf/issues)
-Parent repo: [![Github Issues (original repo)](https://img.shields.io/github/issues/mpaland/printf.svg)](http://github.com/mpaland/printf/issues)
-
-(This is a fork of the [mpaland/printf](https://github.com/mpaland/printf) repository, with bug fixes and a few more features applied.)
-
-This is a tiny but **fully loaded** printf, sprintf and (v)snprintf implementation.
-Primarily designed for usage in embedded systems, where printf is not available due to memory issues or in avoidance of linking against libc.
-Using the standard libc printf may pull **a lot** of unwanted library stuff and can bloat code size about 20k or is not 100% thread safe. In this cases the following implementation can be used.
-Absolutely **NO dependencies** are required, *printf.c* brings all necessary routines, even its own fast `ftoa` (floating point), `ntoa` (decimal) conversion.
-
-If memory footprint is really a critical issue, floating point, exponential and 'long long' support and can be turned off via the `PRINTF_DISABLE_SUPPORT_FLOAT`, `PRINTF_DISABLE_SUPPORT_EXPONENTIAL` and `PRINTF_DISABLE_SUPPORT_LONG_LONG` compiler switches.
-When using printf (instead of sprintf/snprintf) you have to provide your own `_putchar()` low level function as console/serial output.
-
-## Highlights and Design Goals
-
-There is a boatload of so called 'tiny' printf implementations around. So why this one?
-I've tested many implementations, but most of them have very limited flag/specifier support, a lot of other dependencies or are just not standard compliant and failing most of the test suite.
-Therefore I decided to write an own, final implementation which meets the following items:
-
- - Very small implementation (around 600 code lines)
- - NO dependencies, no libs, just one module file
- - Support of all important flags, width and precision sub-specifiers (see below)
- - Support of decimal/floating number representation (with an own fast itoa/ftoa)
- - Reentrant and thread-safe, malloc free, no static vars/buffers
- - LINT and compiler L4 warning free, mature, coverity clean, automotive ready
- - Extensive test suite (> 400 test cases) passing
- - Simply the best *printf* around the net
- - MIT license
-
-
-## Usage
-
-Add/link *printf.c* to your project and include *printf.h*. That's it.
-Implement your low level output function needed for `printf()`:
-```C
-void _putchar(char character)
-{
-  // send char to console etc.
-}
-```
-
-Usage is 1:1 like the according stdio.h library version:
-```C
-int printf(const char* format, ...);
-int sprintf(char* buffer, const char* format, ...);
-int snprintf(char* buffer, size_t count, const char* format, ...);
-int vsnprintf(char* buffer, size_t count, const char* format, va_list va);
-
-// use output function (instead of buffer) for streamlike interface
-int fctprintf(void (*out)(char character, void* arg), void* arg, const char* format, ...);
-```
-
-**Due to general security reasons it is highly recommended to prefer and use `snprintf` (with the max buffer size as `count` parameter) instead of `sprintf`.**
-`sprintf` has no buffer limitation, so when needed - use it really with care!
-
-### Streamlike Usage
-Besides the regular standard `printf()` functions, this module also provides `fctprintf()`, which takes an output function as first parameter to build a streamlike output like `fprintf()`:
-```C
-// define the output function
-void my_stream_output(char character, void* arg)
-{
-  // opt. evaluate the argument and send the char somewhere
-}
-
-{
-  // in your code
-  void* arg = (void*)100;  // this argument is passed to the output function
-  fctprintf(&my_stream_output, arg, "This is a test: %X", 0xAA);
-  fctprintf(&my_stream_output, nullptr, "Send to null dev");
-}
-```
-
-## Format Specifiers
-
-A format specifier follows this prototype: `%[flags][width][.precision][length]type`
-The following format specifiers are supported:
-
-
-### Supported Types
-
-| Type   | Output |
-|--------|--------|
-| d or i | Signed decimal integer |
-| u      | Unsigned decimal integer	|
-| b      | Unsigned binary |
-| o      | Unsigned octal |
-| x      | Unsigned hexadecimal integer (lowercase) |
-| X      | Unsigned hexadecimal integer (uppercase) |
-| f or F | Decimal floating point |
-| e or E | Scientific-notation (exponential) floating point |
-| g or G | Scientific or decimal floating point |
-| c      | Single character |
-| s      | String of characters |
-| p      | Pointer address |
-| %      | A % followed by another % character will write a single % |
-
-
-### Supported Flags
-
-| Flags | Description |
-|-------|-------------|
-| -     | Left-justify within the given field width; Right justification is the default. |
-| +     | Forces to precede the result with a plus or minus sign (+ or -) even for positive numbers.<br>By default, only negative numbers are preceded with a - sign. |
-| (space) | If no sign is going to be written, a blank space is inserted before the value. |
-| #     | Used with o, b, x or X specifiers the value is preceded with 0, 0b, 0x or 0X respectively for values different than zero.<br>Used with f, F it forces the written output to contain a decimal point even if no more digits follow. By default, if no digits follow, no decimal point is written. |
-| 0     | Left-pads the number with zeros (0) instead of spaces when padding is specified (see width sub-specifier). |
-
-
-### Supported Width
-
-| Width    | Description |
-|----------|-------------|
-| (number) | Minimum number of characters to be printed. If the value to be printed is shorter than this number, the result is padded with blank spaces. The value is not truncated even if the result is larger. |
-| *        | The width is not specified in the format string, but as an additional integer value argument preceding the argument that has to be formatted. |
-
-
-### Supported Precision
-
-| Precision	| Description |
-|-----------|-------------|
-| .number   | For integer specifiers (d, i, o, u, x, X): precision specifies the minimum number of digits to be written. If the value to be written is shorter than this number, the result is padded with leading zeros. The value is not truncated even if the result is longer. A precision of 0 means that no character is written for the value 0.<br>For f and F specifiers: this is the number of digits to be printed after the decimal point. **By default, this is 6, maximum is 9**.<br>For s: this is the maximum number of characters to be printed. By default all characters are printed until the ending null character is encountered.<br>If the period is specified without an explicit value for precision, 0 is assumed. |
-| .*        | The precision is not specified in the format string, but as an additional integer value argument preceding the argument that has to be formatted. |
-
-
-### Supported Length
-
-The length sub-specifier modifies the length of the data type.
-
-| Length | d i  | u o x X |
-|--------|------|---------|
-| (none) | int  | unsigned int |
-| hh     | signed char | unsigned char |
-| h      | short int | unsigned short int |
-| l      | long int | unsigned long int |
-| ll     | long long int | unsigned long long int (if PRINTF_SUPPORT_LONG_LONG is defined) |
-| j      | intmax_t | uintmax_t |
-| z      | size_t | size_t |
-| t      | ptrdiff_t | ptrdiff_t (if PRINTF_SUPPORT_PTRDIFF_T is defined) |
-
-
-### Return Value
-
-Upon successful return, all functions return the number of characters written, _excluding_ the terminating null character used to end the string.
-Functions `snprintf()` and `vsnprintf()` don't write more than `count` bytes, _including_ the terminating null byte ('\0').
-Anyway, if the output was truncated due to this limit, the return value is the number of characters that _could_ have been written.
-Notice that a value equal or larger than `count` indicates a truncation. Only when the returned value is non-negative and less than `count`,
-the string has been completely written.
-If any error is encountered, `-1` is returned.
-
-If `buffer` is set to `NULL` (`nullptr`) nothing is written and just the formatted length is returned.
-```C
-int length = sprintf(NULL, "Hello, world"); // length is set to 12
-```
-
-
-## Compiler Switches/Defines
-
-| Name | Default value | Description |
-|------|---------------|-------------|
-| PRINTF_INCLUDE_CONFIG_H            | undefined | Define this as compiler switch (e.g. `gcc -DPRINTF_INCLUDE_CONFIG_H`) to include a "printf_config.h" definition file |
-| PRINTF_NTOA_BUFFER_SIZE            | 32        | ntoa (integer) conversion buffer size. This must be big enough to hold one converted numeric number _including_ leading zeros, normally 32 is a sufficient value. Created on the stack |
-| PRINTF_FTOA_BUFFER_SIZE            | 32        | ftoa (float) conversion buffer size. This must be big enough to hold one converted float number _including_ leading zeros, normally 32 is a sufficient value. Created on the stack |
-| PRINTF_DEFAULT_FLOAT_PRECISION     | 6         | Define the default floating point precision |
-| PRINTF_MAX_FLOAT                   | 1e9       | Define the largest suitable value to be printed with %f, before using exponential representation |
-| PRINTF_DISABLE_SUPPORT_FLOAT       | undefined | Define this to disable floating point (%f) support |
-| PRINTF_DISABLE_SUPPORT_EXPONENTIAL | undefined | Define this to disable exponential floating point (%e) support |
-| PRINTF_DISABLE_SUPPORT_LONG_LONG   | undefined | Define this to disable long long (%ll) support |
-| PRINTF_DISABLE_SUPPORT_PTRDIFF_T   | undefined | Define this to disable ptrdiff_t (%t) support |
-
-
-## Caveats
-None anymore (finally).
-
-
-## Test Suite
-For testing just compile, build and run the test suite located in `test/test_suite.cpp`. This uses the [catch](https://github.com/catchorg/Catch2) framework for unit-tests, which is auto-adding main().
-Running with the `--wait-for-keypress exit` option waits for the enter key after test end.
-
-
-## Projects Using printf
-- [turnkeyboard](https://github.com/mpaland/turnkeyboard) uses printf as log and generic tty (formatting) output.
-- printf is part of [embeddedartistry/libc](https://github.com/embeddedartistry/libc), a libc targeted for embedded systems usage.
-- The [Hatchling Platform]( https://github.com/adrian3git/HatchlingPlatform) uses printf.
-
-(Just send me a mail/issue/PR to get *your* project listed here)
-
-
-## Contributing
-
-0. Give this project a :star:
-1. Create an issue and describe your idea
-2. [Fork it](https://github.com/mpaland/printf/fork)
-3. Create your feature branch (`git checkout -b my-new-feature`)
-4. Commit your changes (`git commit -am 'Add some feature'`)
-5. Publish the branch (`git push origin my-new-feature`)
-6. Create a new pull request
-7. Profit! :heavy_check_mark:
-
-
-## License
-printf is written under the [MIT license](http://www.opensource.org/licenses/MIT).
-=======
-# A printf / sprintf Implementation for Embedded Systems
-
-[![Build Status](https://travis-ci.org/mpaland/printf.svg?branch=master)](https://travis-ci.org/mpaland/printf)
-[![codecov](https://codecov.io/gh/mpaland/printf/branch/master/graph/badge.svg)](https://codecov.io/gh/mpaland/printf)
-[![Coverity Status](https://img.shields.io/coverity/scan/14180.svg)](https://scan.coverity.com/projects/mpaland-printf)
-[![Github Issues](https://img.shields.io/github/issues/mpaland/printf.svg)](http://github.com/mpaland/printf/issues)
-[![Github Releases](https://img.shields.io/github/release/mpaland/printf.svg)](https://github.com/mpaland/printf/releases)
-[![GitHub license](https://img.shields.io/badge/license-MIT-blue.svg)](https://raw.githubusercontent.com/mpaland/avl_array/master/LICENSE)
-
-This is a tiny but **fully loaded** printf, sprintf and (v)snprintf implementation.
-Primarily designed for usage in embedded systems, where printf is not available due to memory issues or in avoidance of linking against libc.
-Using the standard libc printf may pull **a lot** of unwanted library stuff and can bloat code size about 20k or is not 100% thread safe. In this cases the following implementation can be used.
-Absolutely **NO dependencies** are required, *printf.c* brings all necessary routines, even its own fast `ftoa` (floating point), `ntoa` (decimal) conversion.
-
-If memory footprint is really a critical issue, floating point, exponential and 'long long' support and can be turned off via the `PRINTF_DISABLE_SUPPORT_FLOAT`, `PRINTF_DISABLE_SUPPORT_EXPONENTIAL` and `PRINTF_DISABLE_SUPPORT_LONG_LONG` compiler switches.
-When using printf (instead of sprintf/snprintf) you have to provide your own `_putchar()` low level function as console/serial output.
-
-
-## 2020 announcement
-This project is not dead! I just had no time in 2019 for sufficient support, sorry.
-Within the next weeks, I will have a look to all PRs and open issues.  
-Thank you all for supporting this project.
-
-
-## Highlights and Design Goals
-
-There is a boatload of so called 'tiny' printf implementations around. So why this one?
-I've tested many implementations, but most of them have very limited flag/specifier support, a lot of other dependencies or are just not standard compliant and failing most of the test suite.
-Therefore I decided to write an own, final implementation which meets the following items:
-
- - Very small implementation (around 600 code lines)
- - NO dependencies, no libs, just one module file
- - Support of all important flags, width and precision sub-specifiers (see below)
- - Support of decimal/floating number representation (with an own fast itoa/ftoa)
- - Reentrant and thread-safe, malloc free, no static vars/buffers
- - LINT and compiler L4 warning free, mature, coverity clean, automotive ready
- - Extensive test suite (> 400 test cases) passing
- - Simply the best *printf* around the net
- - MIT license
-
-
-## Usage
-
-Add/link *printf.c* to your project and include *printf.h*. That's it.
-Implement your low level output function needed for `printf()`:
-```C
-void _putchar(char character)
-{
-  // send char to console etc.
-}
-```
-
-Usage is 1:1 like the according stdio.h library version:
-```C
-int printf(const char* format, ...);
-int sprintf(char* buffer, const char* format, ...);
-int snprintf(char* buffer, size_t count, const char* format, ...);
-int vsnprintf(char* buffer, size_t count, const char* format, va_list va);
-
-// use output function (instead of buffer) for streamlike interface
-int fctprintf(void (*out)(char character, void* arg), void* arg, const char* format, ...);
-int vfctprintf(void (*out)(char character, void* arg), void* arg, const char* format, va_list va);
-```
-
-**Due to general security reasons it is highly recommended to prefer and use `snprintf` (with the max buffer size as `count` parameter) instead of `sprintf`.**
-`sprintf` has no buffer limitation, so when needed - use it really with care!
-
-### Streamlike Usage
-Besides the regular standard `printf()` functions, this module also provides `fctprintf()`, which takes an output function as first parameter to build a streamlike output like `fprintf()`:
-```C
-// define the output function
-void my_stream_output(char character, void* arg)
-{
-  // opt. evaluate the argument and send the char somewhere
-}
-
-{
-  // in your code
-  void* arg = (void*)100;  // this argument is passed to the output function
-  fctprintf(&my_stream_output, arg, "This is a test: %X", 0xAA);
-  fctprintf(&my_stream_output, nullptr, "Send to null dev");
-}
-```
-
-## Format Specifiers
-
-A format specifier follows this prototype: `%[flags][width][.precision][length]type`
-The following format specifiers are supported:
-
-
-### Supported Types
-
-| Type   | Output |
-|--------|--------|
-| d or i | Signed decimal integer |
-| u      | Unsigned decimal integer	|
-| b      | Unsigned binary |
-| o      | Unsigned octal |
-| x      | Unsigned hexadecimal integer (lowercase) |
-| X      | Unsigned hexadecimal integer (uppercase) |
-| f or F | Decimal floating point |
-| e or E | Scientific-notation (exponential) floating point |
-| g or G | Scientific or decimal floating point |
-| c      | Single character |
-| s      | String of characters |
-| p      | Pointer address |
-| %      | A % followed by another % character will write a single % |
-
-
-### Supported Flags
-
-| Flags | Description |
-|-------|-------------|
-| -     | Left-justify within the given field width; Right justification is the default. |
-| +     | Forces to precede the result with a plus or minus sign (+ or -) even for positive numbers.<br>By default, only negative numbers are preceded with a - sign. |
-| (space) | If no sign is going to be written, a blank space is inserted before the value. |
-| #     | Used with o, b, x or X specifiers the value is preceded with 0, 0b, 0x or 0X respectively for values different than zero.<br>Used with f, F it forces the written output to contain a decimal point even if no more digits follow. By default, if no digits follow, no decimal point is written. |
-| 0     | Left-pads the number with zeros (0) instead of spaces when padding is specified (see width sub-specifier). |
-
-
-### Supported Width
-
-| Width    | Description |
-|----------|-------------|
-| (number) | Minimum number of characters to be printed. If the value to be printed is shorter than this number, the result is padded with blank spaces. The value is not truncated even if the result is larger. |
-| *        | The width is not specified in the format string, but as an additional integer value argument preceding the argument that has to be formatted. |
-
-
-### Supported Precision
-
-| Precision	| Description |
-|-----------|-------------|
-| .number   | For integer specifiers (d, i, o, u, x, X): precision specifies the minimum number of digits to be written. If the value to be written is shorter than this number, the result is padded with leading zeros. The value is not truncated even if the result is longer. A precision of 0 means that no character is written for the value 0.<br>For f and F specifiers: this is the number of digits to be printed after the decimal point. **By default, this is 6, maximum is 9**.<br>For s: this is the maximum number of characters to be printed. By default all characters are printed until the ending null character is encountered.<br>If the period is specified without an explicit value for precision, 0 is assumed. |
-| .*        | The precision is not specified in the format string, but as an additional integer value argument preceding the argument that has to be formatted. |
-
-
-### Supported Length
-
-The length sub-specifier modifies the length of the data type.
-
-| Length | d i  | u o x X |
-|--------|------|---------|
-| (none) | int  | unsigned int |
-| hh     | char | unsigned char |
-| h      | short int | unsigned short int |
-| l      | long int | unsigned long int |
-| ll     | long long int | unsigned long long int (if PRINTF_SUPPORT_LONG_LONG is defined) |
-| j      | intmax_t | uintmax_t |
-| z      | size_t | size_t |
-| t      | ptrdiff_t | ptrdiff_t (if PRINTF_SUPPORT_PTRDIFF_T is defined) |
-
-
-### Return Value
-
-Upon successful return, all functions return the number of characters written, _excluding_ the terminating null character used to end the string.
-Functions `snprintf()` and `vsnprintf()` don't write more than `count` bytes, _including_ the terminating null byte ('\0').
-Anyway, if the output was truncated due to this limit, the return value is the number of characters that _could_ have been written.
-Notice that a value equal or larger than `count` indicates a truncation. Only when the returned value is non-negative and less than `count`,
-the string has been completely written.
-If any error is encountered, `-1` is returned.
-
-If `buffer` is set to `NULL` (`nullptr`) nothing is written and just the formatted length is returned.
-```C
-int length = sprintf(NULL, "Hello, world"); // length is set to 12
-```
-
-
-## Compiler Switches/Defines
-
-| Name | Default value | Description |
-|------|---------------|-------------|
-| PRINTF_INCLUDE_CONFIG_H            | undefined | Define this as compiler switch (e.g. `gcc -DPRINTF_INCLUDE_CONFIG_H`) to include a "printf_config.h" definition file |
-| PRINTF_NTOA_BUFFER_SIZE            | 32        | ntoa (integer) conversion buffer size. This must be big enough to hold one converted numeric number _including_ leading zeros, normally 32 is a sufficient value. Created on the stack |
-| PRINTF_FTOA_BUFFER_SIZE            | 32        | ftoa (float) conversion buffer size. This must be big enough to hold one converted float number _including_ leading zeros, normally 32 is a sufficient value. Created on the stack |
-| PRINTF_DEFAULT_FLOAT_PRECISION     | 6         | Define the default floating point precision |
-| PRINTF_MAX_FLOAT                   | 1e9       | Define the largest suitable value to be printed with %f, before using exponential representation |
-| PRINTF_DISABLE_SUPPORT_FLOAT       | undefined | Define this to disable floating point (%f) support |
-| PRINTF_DISABLE_SUPPORT_EXPONENTIAL | undefined | Define this to disable exponential floating point (%e) support |
-| PRINTF_DISABLE_SUPPORT_LONG_LONG   | undefined | Define this to disable long long (%ll) support |
-| PRINTF_DISABLE_SUPPORT_PTRDIFF_T   | undefined | Define this to disable ptrdiff_t (%t) support |
-
-
-## Caveats
-None anymore (finally).
-
-
-## Test Suite
-For testing just compile, build and run the test suite located in `test/test_suite.cpp`. This uses the [catch](https://github.com/catchorg/Catch2) framework for unit-tests, which is auto-adding main().
-Running with the `--wait-for-keypress exit` option waits for the enter key after test end.
-
-
-## Projects Using printf
-- [turnkeyboard](https://github.com/mpaland/turnkeyboard) uses printf as log and generic tty (formatting) output.
-- printf is part of [embeddedartistry/libc](https://github.com/embeddedartistry/libc), a libc targeted for embedded systems usage.
-- The [Hatchling Platform]( https://github.com/adrian3git/HatchlingPlatform) uses printf.
-
-(Just send me a mail/issue/PR to get *your* project listed here)
-
-
-## Contributing
-
-0. Give this project a :star:
-1. Create an issue and describe your idea
-2. [Fork it](https://github.com/mpaland/printf/fork)
-3. Create your feature branch (`git checkout -b my-new-feature`)
-4. Commit your changes (`git commit -am 'Add some feature'`)
-5. Publish the branch (`git push origin my-new-feature`)
-6. Create a new pull request
-7. Profit! :heavy_check_mark:
-
-
-## License
-printf is written under the [MIT license](http://www.opensource.org/licenses/MIT).
->>>>>>> c22e6219
+# printf / sprintf Implementation for Embedded Systems
+
+[![Build Status](https://travis-ci.com/eyalroz/printf.svg?branch=master)](https://travis-ci.com/eyalroz/printf)
+[![codecov](https://codecov.io/gh/eyalroz/printf/branch/master/graph/badge.svg)](https://codecov.io/gh/eyalroz/printf)
+[![coverity](https://img.shields.io/coverity/scan/23315.svg)](https://scan.coverity.com/projects/eyalroz-printf)
+[![Github Releases](https://img.shields.io/github/release/mpaland/printf.svg)](https://github.com/mpaland/printf/releases)
+[![GitHub license](https://img.shields.io/badge/license-MIT-blue.svg)](https://raw.githubusercontent.com/eyalroz/printf/master/LICENSE)
+[![Github Issues](https://img.shields.io/github/issues/eyalroz/eyalroz/printf.svg)](http://github.com/eyalroz/printf/issues)
+Parent repo: [![Github Issues (original repo)](https://img.shields.io/github/issues/mpaland/printf.svg)](http://github.com/mpaland/printf/issues)
+
+(This is a fork of the [mpaland/printf](https://github.com/mpaland/printf) repository, with bug fixes and a few more features applied.)
+
+This is a tiny but **fully loaded** printf, sprintf and (v)snprintf implementation.
+Primarily designed for usage in embedded systems, where printf is not available due to memory issues or in avoidance of linking against libc.
+Using the standard libc printf may pull **a lot** of unwanted library stuff and can bloat code size about 20k or is not 100% thread safe. In this cases the following implementation can be used.
+Absolutely **NO dependencies** are required, *printf.c* brings all necessary routines, even its own fast `ftoa` (floating point), `ntoa` (decimal) conversion.
+
+If memory footprint is really a critical issue, floating point, exponential and 'long long' support and can be turned off via the `PRINTF_DISABLE_SUPPORT_FLOAT`, `PRINTF_DISABLE_SUPPORT_EXPONENTIAL` and `PRINTF_DISABLE_SUPPORT_LONG_LONG` compiler switches.
+When using printf (instead of sprintf/snprintf) you have to provide your own `_putchar()` low level function as console/serial output.
+
+## Highlights and Design Goals
+
+There is a boatload of so called 'tiny' printf implementations around. So why this one?
+I've tested many implementations, but most of them have very limited flag/specifier support, a lot of other dependencies or are just not standard compliant and failing most of the test suite.
+Therefore I decided to write an own, final implementation which meets the following items:
+
+ - Very small implementation (around 600 code lines)
+ - NO dependencies, no libs, just one module file
+ - Support of all important flags, width and precision sub-specifiers (see below)
+ - Support of decimal/floating number representation (with an own fast itoa/ftoa)
+ - Reentrant and thread-safe, malloc free, no static vars/buffers
+ - LINT and compiler L4 warning free, mature, coverity clean, automotive ready
+ - Extensive test suite (> 400 test cases) passing
+ - Simply the best *printf* around the net
+ - MIT license
+
+
+## Usage
+
+Add/link *printf.c* to your project and include *printf.h*. That's it.
+Implement your low level output function needed for `printf()`:
+```C
+void _putchar(char character)
+{
+  // send char to console etc.
+}
+```
+
+Usage is 1:1 like the according stdio.h library version:
+```C
+int printf(const char* format, ...);
+int sprintf(char* buffer, const char* format, ...);
+int snprintf(char* buffer, size_t count, const char* format, ...);
+int vsnprintf(char* buffer, size_t count, const char* format, va_list va);
+
+// use output function (instead of buffer) for streamlike interface
+int fctprintf(void (*out)(char character, void* arg), void* arg, const char* format, ...);
+int vfctprintf(void (*out)(char character, void* arg), void* arg, const char* format, va_list va);
+```
+
+**Due to general security reasons it is highly recommended to prefer and use `snprintf` (with the max buffer size as `count` parameter) instead of `sprintf`.**
+`sprintf` has no buffer limitation, so when needed - use it really with care!
+
+### Streamlike Usage
+Besides the regular standard `printf()` functions, this module also provides `fctprintf()`, which takes an output function as first parameter to build a streamlike output like `fprintf()`:
+```C
+// define the output function
+void my_stream_output(char character, void* arg)
+{
+  // opt. evaluate the argument and send the char somewhere
+}
+
+{
+  // in your code
+  void* arg = (void*)100;  // this argument is passed to the output function
+  fctprintf(&my_stream_output, arg, "This is a test: %X", 0xAA);
+  fctprintf(&my_stream_output, nullptr, "Send to null dev");
+}
+```
+
+## Format Specifiers
+
+A format specifier follows this prototype: `%[flags][width][.precision][length]type`
+The following format specifiers are supported:
+
+
+### Supported Types
+
+| Type   | Output |
+|--------|--------|
+| d or i | Signed decimal integer |
+| u      | Unsigned decimal integer	|
+| b      | Unsigned binary |
+| o      | Unsigned octal |
+| x      | Unsigned hexadecimal integer (lowercase) |
+| X      | Unsigned hexadecimal integer (uppercase) |
+| f or F | Decimal floating point |
+| e or E | Scientific-notation (exponential) floating point |
+| g or G | Scientific or decimal floating point |
+| c      | Single character |
+| s      | String of characters |
+| p      | Pointer address |
+| %      | A % followed by another % character will write a single % |
+
+
+### Supported Flags
+
+| Flags | Description |
+|-------|-------------|
+| -     | Left-justify within the given field width; Right justification is the default. |
+| +     | Forces to precede the result with a plus or minus sign (+ or -) even for positive numbers.<br>By default, only negative numbers are preceded with a - sign. |
+| (space) | If no sign is going to be written, a blank space is inserted before the value. |
+| #     | Used with o, b, x or X specifiers the value is preceded with 0, 0b, 0x or 0X respectively for values different than zero.<br>Used with f, F it forces the written output to contain a decimal point even if no more digits follow. By default, if no digits follow, no decimal point is written. |
+| 0     | Left-pads the number with zeros (0) instead of spaces when padding is specified (see width sub-specifier). |
+
+
+### Supported Width
+
+| Width    | Description |
+|----------|-------------|
+| (number) | Minimum number of characters to be printed. If the value to be printed is shorter than this number, the result is padded with blank spaces. The value is not truncated even if the result is larger. |
+| *        | The width is not specified in the format string, but as an additional integer value argument preceding the argument that has to be formatted. |
+
+
+### Supported Precision
+
+| Precision	| Description |
+|-----------|-------------|
+| .number   | For integer specifiers (d, i, o, u, x, X): precision specifies the minimum number of digits to be written. If the value to be written is shorter than this number, the result is padded with leading zeros. The value is not truncated even if the result is longer. A precision of 0 means that no character is written for the value 0.<br>For f and F specifiers: this is the number of digits to be printed after the decimal point. **By default, this is 6, maximum is 9**.<br>For s: this is the maximum number of characters to be printed. By default all characters are printed until the ending null character is encountered.<br>If the period is specified without an explicit value for precision, 0 is assumed. |
+| .*        | The precision is not specified in the format string, but as an additional integer value argument preceding the argument that has to be formatted. |
+
+
+### Supported Length
+
+The length sub-specifier modifies the length of the data type.
+
+| Length | d i  | u o x X |
+|--------|------|---------|
+| (none) | int  | unsigned int |
+| hh     | signed char | unsigned char |
+| h      | short int | unsigned short int |
+| l      | long int | unsigned long int |
+| ll     | long long int | unsigned long long int (if PRINTF_SUPPORT_LONG_LONG is defined) |
+| j      | intmax_t | uintmax_t |
+| z      | size_t | size_t |
+| t      | ptrdiff_t | ptrdiff_t (if PRINTF_SUPPORT_PTRDIFF_T is defined) |
+
+
+### Return Value
+
+Upon successful return, all functions return the number of characters written, _excluding_ the terminating null character used to end the string.
+Functions `snprintf()` and `vsnprintf()` don't write more than `count` bytes, _including_ the terminating null byte ('\0').
+Anyway, if the output was truncated due to this limit, the return value is the number of characters that _could_ have been written.
+Notice that a value equal or larger than `count` indicates a truncation. Only when the returned value is non-negative and less than `count`,
+the string has been completely written.
+If any error is encountered, `-1` is returned.
+
+If `buffer` is set to `NULL` (`nullptr`) nothing is written and just the formatted length is returned.
+```C
+int length = sprintf(NULL, "Hello, world"); // length is set to 12
+```
+
+
+## Compiler Switches/Defines
+
+| Name | Default value | Description |
+|------|---------------|-------------|
+| PRINTF_INCLUDE_CONFIG_H            | undefined | Define this as compiler switch (e.g. `gcc -DPRINTF_INCLUDE_CONFIG_H`) to include a "printf_config.h" definition file |
+| PRINTF_NTOA_BUFFER_SIZE            | 32        | ntoa (integer) conversion buffer size. This must be big enough to hold one converted numeric number _including_ leading zeros, normally 32 is a sufficient value. Created on the stack |
+| PRINTF_FTOA_BUFFER_SIZE            | 32        | ftoa (float) conversion buffer size. This must be big enough to hold one converted float number _including_ leading zeros, normally 32 is a sufficient value. Created on the stack |
+| PRINTF_DEFAULT_FLOAT_PRECISION     | 6         | Define the default floating point precision |
+| PRINTF_MAX_FLOAT                   | 1e9       | Define the largest suitable value to be printed with %f, before using exponential representation |
+| PRINTF_DISABLE_SUPPORT_FLOAT       | undefined | Define this to disable floating point (%f) support |
+| PRINTF_DISABLE_SUPPORT_EXPONENTIAL | undefined | Define this to disable exponential floating point (%e) support |
+| PRINTF_DISABLE_SUPPORT_LONG_LONG   | undefined | Define this to disable long long (%ll) support |
+| PRINTF_DISABLE_SUPPORT_PTRDIFF_T   | undefined | Define this to disable ptrdiff_t (%t) support |
+
+
+## Caveats
+None anymore (finally).
+
+
+## Test Suite
+For testing just compile, build and run the test suite located in `test/test_suite.cpp`. This uses the [catch](https://github.com/catchorg/Catch2) framework for unit-tests, which is auto-adding main().
+Running with the `--wait-for-keypress exit` option waits for the enter key after test end.
+
+
+## Projects Using printf
+- [turnkeyboard](https://github.com/mpaland/turnkeyboard) uses printf as log and generic tty (formatting) output.
+- printf is part of [embeddedartistry/libc](https://github.com/embeddedartistry/libc), a libc targeted for embedded systems usage.
+- The [Hatchling Platform]( https://github.com/adrian3git/HatchlingPlatform) uses printf.
+
+(Just send me a mail/issue/PR to get *your* project listed here)
+
+
+## Contributing
+
+0. Give this project a :star:
+1. Create an issue and describe your idea
+2. [Fork it](https://github.com/mpaland/printf/fork)
+3. Create your feature branch (`git checkout -b my-new-feature`)
+4. Commit your changes (`git commit -am 'Add some feature'`)
+5. Publish the branch (`git push origin my-new-feature`)
+6. Create a new pull request
+7. Profit! :heavy_check_mark:
+
+
+## License
+printf is written under the [MIT license](http://www.opensource.org/licenses/MIT).