--- conflicted
+++ resolved
@@ -535,11 +535,7 @@
   // in "%g" mode, "precision" is the number of _significant digits_ not decimals
   if (flags & FLAGS_ADAPT_EXP) {
     // do we want to fall-back to "%f" mode?
-<<<<<<< HEAD
-    if ((abs_number >= 1e-4) && (abs_number < 1e6)) {
-=======
     if ((abs_number == 0.) || ((abs_number >= 1e-4) && (abs_number < 1e6))) {
->>>>>>> a8a0b280
       if ((int)precision > exp10) {
         precision = (unsigned)((int)precision - exp10 - 1);
       }
@@ -624,15 +620,6 @@
   if (value > DBL_MAX)
     return _out_rev(out, buffer, idx, maxlen, (flags & FLAGS_PLUS) ? "fni+" : "fni", (flags & FLAGS_PLUS) ? 4U : 3U, width, flags);
 
-<<<<<<< HEAD
-  // test for very large values
-  // standard printf behavior is to print EVERY integral-part digit -- which could be 100s of characters overflowing your buffers == bad
-  if ((value > PRINTF_FLOAT_NOTATION_THRESHOLD) || (value < -PRINTF_FLOAT_NOTATION_THRESHOLD)) {
-#if PRINTF_SUPPORT_EXPONENTIAL_SPECIFIERS
-    return sprint_exponential_number(out, buffer, idx, maxlen, value, precision, width, flags, buf, len);
-#else
-    // TODO: Perhaps just dump whatever is in buf?
-=======
   if (! prefer_exponential && (value > PRINTF_FLOAT_NOTATION_THRESHOLD) || (value < -PRINTF_FLOAT_NOTATION_THRESHOLD)) {
     // The required behavior of standard printf is to print _every_ integral-part digit -- which could mean
     // printing hundreds of characters, overflowing any fixed internal buffer and necessitating a more complicated
@@ -640,7 +627,6 @@
 #if PRINTF_SUPPORT_EXPONENTIAL_SPECIFIERS
     return sprint_exponential_number(out, buffer, idx, maxlen, value, precision, width, flags, buf, len);
 #else
->>>>>>> a8a0b280
     return 0U;
 #endif
   }
