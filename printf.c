/**
 * @author (c) Eyal Rozenberg <eyalroz1@gmx.com>
 *             2021, Haifa, Palestine/Israel
 * @author (c) Marco Paland (info@paland.com)
 *             2014-2019, PALANDesign Hannover, Germany
 *
 * @note Others have made smaller contributions to this file: see the
 * contributors page at https://github.com/eyalroz/printf/graphs/contributors
 * or ask one of the authors.
 *
 * @brief Small stand-alone implementation of the printf family of functions
 * (`(v)printf`, `(v)s(n)printf` etc., geared towards use on embedded systems with
 * a very limited resources.
 *
 * @note the implementations are thread-safe; re-entrant; use no functions from
 * the standard library; and do not dynamically allocate any memory.
 *
 * @license The MIT License (MIT)
 *
 * Permission is hereby granted, free of charge, to any person obtaining a copy
 * of this software and associated documentation files (the "Software"), to deal
 * in the Software without restriction, including without limitation the rights
 * to use, copy, modify, merge, publish, distribute, sublicense, and/or sell
 * copies of the Software, and to permit persons to whom the Software is
 * furnished to do so, subject to the following conditions:
 *
 * The above copyright notice and this permission notice shall be included in
 * all copies or substantial portions of the Software.
 *
 * THE SOFTWARE IS PROVIDED "AS IS", WITHOUT WARRANTY OF ANY KIND, EXPRESS OR
 * IMPLIED, INCLUDING BUT NOT LIMITED TO THE WARRANTIES OF MERCHANTABILITY,
 * FITNESS FOR A PARTICULAR PURPOSE AND NONINFRINGEMENT. IN NO EVENT SHALL THE
 * AUTHORS OR COPYRIGHT HOLDERS BE LIABLE FOR ANY CLAIM, DAMAGES OR OTHER
 * LIABILITY, WHETHER IN AN ACTION OF CONTRACT, TORT OR OTHERWISE, ARISING FROM,
 * OUT OF OR IN CONNECTION WITH THE SOFTWARE OR THE USE OR OTHER DEALINGS IN
 * THE SOFTWARE.
 */

#include <stdbool.h>
#include <stdint.h>

#include "printf.h"


// Define this globally (e.g. gcc -DPRINTF_INCLUDE_CONFIG_H ...) to include the
// printf_config.h header file
// default: undefined
#ifdef PRINTF_INCLUDE_CONFIG_H
#include "printf_config.h"
#endif


// 'ntoa' conversion buffer size, this must be big enough to hold one converted
// numeric number including padded zeros (dynamically created on stack)
#ifndef PRINTF_NTOA_BUFFER_SIZE
#define PRINTF_NTOA_BUFFER_SIZE    32
#endif

// 'ftoa' conversion buffer size, this must be big enough to hold one converted
// float number including padded zeros (dynamically created on stack)
#ifndef PRINTF_FTOA_BUFFER_SIZE
#define PRINTF_FTOA_BUFFER_SIZE    32
#endif

// Support for the decimal notation floating point conversion specifiers (%f, %F)
#ifndef PRINTF_SUPPORT_FLOAT_SPECIFIERS
#define PRINTF_SUPPORT_FLOAT_SPECIFIERS 1
#endif

// Support for the exponential notatin floating point conversion specifiers (%e, %g, %E, %G)
#ifndef PRINTF_SUPPORT_EXPONENTIAL_SPECIFIERS
#define PRINTF_SUPPORT_EXPONENTIAL_SPECIFIERS 1
#endif

// Default precision for the floating point conversion specifiers (the C standard sets this at 6)
#ifndef PRINTF_DEFAULT_FLOAT_PRECISION
#define PRINTF_DEFAULT_FLOAT_PRECISION  6
#endif

// According to the C languages standard, printf() and related functions must be able to print any
// integral number in floating-point notation, regardless of length, when using the %f specifier -
// possibly hundreds of characters, potentially overflowing your buffers. In this implementation,
// all values beyond this threshold are switched to exponential notation.
#ifndef PRINTF_MAX_INTEGRAL_DIGITS_FOR_DECIMAL
#define PRINTF_MAX_INTEGRAL_DIGITS_FOR_DECIMAL 9
#endif

// Support for the long long integral types (with the ll, z and t length modifiers for specifiers
// %d,%i,%o,%x,%X,%u, and with the %p specifier). Note: 'L' (long double) is not supported.
#ifndef PRINTF_SUPPORT_LONG_LONG
#define PRINTF_SUPPORT_LONG_LONG 1
#endif

// Support for the ptrdiff_t length modifier (%t)
// ptrdiff_t is normally defined in <stddef.h> as long or long long type
#ifndef PRINTF_SUPPORT_PTRDIFF_LENGTH_MODIFIER
#define PRINTF_SUPPORT_PTRDIFF_LENGTH_MODIFIER 1
#endif

#if PRINTF_SUPPORT_LONG_LONG
#define NTOA_VALUE_TYPE unsigned long long
#else
#define NTOA_VALUE_TYPE unsigned long
#endif

#define PRINTF_PREFER_DECIMAL     false
#define PRINTF_PREFER_EXPONENTIAL true

///////////////////////////////////////////////////////////////////////////////

// The following will convert the number-of-digits into an exponential-notation literal
#define PRINTF_CONCATENATE(s1, s2) s1##s2
#define PRINTF_EXPAND_THEN_CONCATENATE(s1, s2) PRINTF_CONCATENATE(s1, s2)
#define PRINTF_FLOAT_NOTATION_THRESHOLD PRINTF_EXPAND_THEN_CONCATENATE(1e,PRINTF_MAX_INTEGRAL_DIGITS_FOR_DECIMAL)

// internal flag definitions
#define FLAGS_ZEROPAD   (1U <<  0U)
#define FLAGS_LEFT      (1U <<  1U)
#define FLAGS_PLUS      (1U <<  2U)
#define FLAGS_SPACE     (1U <<  3U)
#define FLAGS_HASH      (1U <<  4U)
#define FLAGS_UPPERCASE (1U <<  5U)
#define FLAGS_CHAR      (1U <<  6U)
#define FLAGS_SHORT     (1U <<  7U)
#define FLAGS_LONG      (1U <<  8U)
#define FLAGS_LONG_LONG (1U <<  9U)
#define FLAGS_PRECISION (1U << 10U)
#define FLAGS_ADAPT_EXP (1U << 11U)
#define FLAGS_POINTER   (1U << 12U)
// Note: Similar, but not identical, effect as FLAGS_HASH

#define BASE_BINARY    2
#define BASE_OCTAL     8
#define BASE_DECIMAL  10
#define BASE_HEX      16

typedef uint8_t numeric_base_t;

// import float.h for DBL_MAX
#if PRINTF_SUPPORT_FLOAT_SPECIFIERS
#include <float.h>
#endif

// Note in particular the behavior here on LONG_MIN or LLONG_MIN; it is valid
// and well-defined, but if you're not careful you can easily trigger undefined
// behavior with -LONG_MIN or -LLONG_MIN
#define NTOA_ABS(_x) ( (_x) > 0 ? (NTOA_VALUE_TYPE)(_x) : -((NTOA_VALUE_TYPE)_x) )

#define PRINTF_ABS(_x) ( (_x) > 0 ? (_x) : -(_x) )

typedef union {
  uint64_t U;
  double   F;
} double_with_bit_access;

// This is unnecessary in C99, since compound initializers can be used,
// but: 1. Some compilers are finicky about this; 2. Some people may want to convert this to C89;
// 3. If you try to use it as C++, only C++20 supports compound literals
static inline double_with_bit_access get_bit_access(double x)
{
  double_with_bit_access dwba;
  dwba.F = x;
  return dwba;
}

static inline int get_sign(double x)
{
  // The sign is in the highest bit, bit 63
  return get_bit_access(x).U >> 63U;
}

static inline int get_exp2(double_with_bit_access x)
{
  // The exponent is in bits 52...62 inclusive, but the exponent is signed, not unsigned.
  // Also, it's not signed like regular signed integers: The range is mapped to -1023..1024
  // (and -1023 and 1024 are reserved for special use, but we ignore that here).
  return (int)((x.U >> 52U) & 0x07FFU) - 1023;
}


// output function type
typedef void (*out_fct_type)(char character, void* buffer, size_t idx, size_t maxlen);


// wrapper (used as buffer) for output function type
typedef struct {
  void  (*fct)(char character, void* arg);
  void* arg;
} out_fct_wrap_type;


// internal buffer output
static inline void _out_buffer(char character, void* buffer, size_t idx, size_t maxlen)
{
  if (idx < maxlen) {
    ((char*)buffer)[idx] = character;
  }
}


// internal null output
static inline void _out_null(char character, void* buffer, size_t idx, size_t maxlen)
{
  (void)character; (void)buffer; (void)idx; (void)maxlen;
}


// internal _putchar wrapper
static inline void _out_char(char character, void* buffer, size_t idx, size_t maxlen)
{
  (void)buffer; (void)idx; (void)maxlen;
  if (character) {
    _putchar(character);
  }
}


// internal output function wrapper
static inline void _out_fct(char character, void* buffer, size_t idx, size_t maxlen)
{
  (void)idx; (void)maxlen;
  if (character) {
    // buffer is the output fct pointer
    ((out_fct_wrap_type*)buffer)->fct(character, ((out_fct_wrap_type*)buffer)->arg);
  }
}


// internal secure strlen
// @return The length of the string (excluding the terminating 0) limited by 'maxsize'
static inline unsigned int _strnlen_s(const char* str, size_t maxsize)
{
  const char* s;
  for (s = str; *s && maxsize--; ++s);
  return (unsigned int)(s - str);
}


// internal test if char is a digit (0-9)
// @return true if char is a digit
static inline bool _is_digit(char ch)
{
  return (ch >= '0') && (ch <= '9');
}


// internal ASCII string to unsigned int conversion
static unsigned int _atoi(const char** str)
{
  unsigned int i = 0U;
  while (_is_digit(**str)) {
    i = i * 10U + (unsigned int)(*((*str)++) - '0');
  }
  return i;
}


// output the specified string in reverse, taking care of any zero-padding
static size_t _out_rev(out_fct_type out, char* buffer, size_t idx, size_t maxlen, const char* buf, size_t len, unsigned int width, unsigned int flags)
{
  const size_t start_idx = idx;

  // pad spaces up to given width
  if (!(flags & FLAGS_LEFT) && !(flags & FLAGS_ZEROPAD)) {
    for (size_t i = len; i < width; i++) {
      out(' ', buffer, idx++, maxlen);
    }
  }

  // reverse string
  while (len) {
    out(buf[--len], buffer, idx++, maxlen);
  }

  // append pad spaces up to given width
  if (flags & FLAGS_LEFT) {
    while (idx - start_idx < width) {
      out(' ', buffer, idx++, maxlen);
    }
  }

  return idx;
}


// internal itoa format
static size_t _ntoa_format(out_fct_type out, char* buffer, size_t idx, size_t maxlen, char* buf, size_t len, bool negative, numeric_base_t base, unsigned int precision, unsigned int width, unsigned int flags)
{
  size_t unpadded_len = len;

  // pad with leading zeros
  {
    if (!(flags & FLAGS_LEFT)) {
      if (width && (flags & FLAGS_ZEROPAD) && (negative || (flags & (FLAGS_PLUS | FLAGS_SPACE)))) {
        width--;
      }
      while ((flags & FLAGS_ZEROPAD) && (len < width) && (len < PRINTF_NTOA_BUFFER_SIZE)) {
        buf[len++] = '0';
      }
    }

    while ((len < precision) && (len < PRINTF_NTOA_BUFFER_SIZE)) {
      buf[len++] = '0';
    }

    if (base == BASE_OCTAL && (len > unpadded_len)) {
      // Since we've written some zeros, we've satisfied the alternative format leading space requirement
      flags &= ~FLAGS_HASH;
    }
  }

  // handle hash
  if (flags & (FLAGS_HASH | FLAGS_POINTER)) {
    if (!(flags & FLAGS_PRECISION) && len && ((len == precision) || (len == width))) {
      // Let's take back some padding digits to fit in what will eventually
      // be the format-specific prefix
      if (unpadded_len < len) {
        len--;
      }
      if (len && (base == BASE_HEX)) {
        if (unpadded_len < len) {
          len--;
        }
      }
    }
    if ((base == BASE_HEX) && !(flags & FLAGS_UPPERCASE) && (len < PRINTF_NTOA_BUFFER_SIZE)) {
      buf[len++] = 'x';
    }
    else if ((base == BASE_HEX) && (flags & FLAGS_UPPERCASE) && (len < PRINTF_NTOA_BUFFER_SIZE)) {
      buf[len++] = 'X';
    }
    else if ((base == BASE_BINARY) && (len < PRINTF_NTOA_BUFFER_SIZE)) {
      buf[len++] = 'b';
    }
    if (len < PRINTF_NTOA_BUFFER_SIZE) {
      buf[len++] = '0';
    }
  }

  if (len < PRINTF_NTOA_BUFFER_SIZE) {
    if (negative) {
      buf[len++] = '-';
    }
    else if (flags & FLAGS_PLUS) {
      buf[len++] = '+';  // ignore the space if the '+' exists
    }
    else if (flags & FLAGS_SPACE) {
      buf[len++] = ' ';
    }
  }

  return _out_rev(out, buffer, idx, maxlen, buf, len, width, flags);
}


// internal itoa
static size_t _ntoa(out_fct_type out, char* buffer, size_t idx, size_t maxlen, NTOA_VALUE_TYPE value, bool negative, numeric_base_t base, unsigned int precision, unsigned int width, unsigned int flags)
{
  char buf[PRINTF_NTOA_BUFFER_SIZE];
  size_t len = 0U;

  if (!value) {
    if ( !(flags & FLAGS_PRECISION) ) {
      buf[len++] = '0';
      flags &= ~FLAGS_HASH;
      // We drop this flag this since either the alternative and regular modes of the specifier
      // don't differ on 0 values, or (in the case of octal) we've already provided the special
      // handling for this mode.
    }
    else if (base == BASE_HEX) {
      flags &= ~FLAGS_HASH;
      // We drop this flag this since either the alternative and regular modes of the specifier
      // don't differ on 0 values
    }
  }
  else {
    do {
      const char digit = (char)(value % base);
      buf[len++] = (char)(digit < 10 ? '0' + digit : (flags & FLAGS_UPPERCASE ? 'A' : 'a') + digit - 10);
      value /= base;
    } while (value && (len < PRINTF_NTOA_BUFFER_SIZE));
  }

  return _ntoa_format(out, buffer, idx, maxlen, buf, len, negative, base, precision, width, flags);
}

#if PRINTF_SUPPORT_FLOAT_SPECIFIERS

struct double_components {
  int_fast64_t integral;
  int_fast64_t fractional;
  bool is_negative;
};

<<<<<<< HEAD
#define NUM_DECIMAL_DIGITS_IN_INT64_T 18U
=======
#define NUM_DECIMAL_DIGITS_IN_INT64_T 18
>>>>>>> 285b89c2
#define PRINTF_MAX_PRECOMPUTED_POWER_OF_10  NUM_DECIMAL_DIGITS_IN_INT64_T
static const double powers_of_10[NUM_DECIMAL_DIGITS_IN_INT64_T] = {
  1e00, 1e01, 1e02, 1e03, 1e04, 1e05, 1e06, 1e07, 1e08,
  1e09, 1e10, 1e11, 1e12, 1e13, 1e14, 1e15, 1e16, 1e17
};

#define PRINTF_MAX_SUPPORTED_PRECISION NUM_DECIMAL_DIGITS_IN_INT64_T - 1


// Break up a double number - which is known to be a finite non-negative number -
// into its base-10 parts: integral - before the decimal point, and fractional - after it.
// Taken the precision into account, but does not change it even internally.
static struct double_components get_components(double number, unsigned int precision)
{
  struct double_components number_;
  number_.is_negative = get_sign(number);
  double abs_number = (number_.is_negative) ? -number : number;
  number_.integral = (int_fast64_t)abs_number;
  double remainder = (abs_number - number_.integral) * powers_of_10[precision];
  number_.fractional = (int_fast64_t)remainder;

  remainder -= (double) number_.fractional;

  if (remainder > 0.5) {
    ++number_.fractional;
    // handle rollover, e.g. case 0.99 with precision 1 is 1.0
    if ((double) number_.fractional >= powers_of_10[precision]) {
      number_.fractional = 0;
      ++number_.integral;
    }
  }
  else if (remainder == 0.5) {
    if ((number_.fractional == 0U) || (number_.fractional & 1U)) {
      // if halfway, round up if odd OR if last digit is 0
      ++number_.fractional;
    }
  }

  if (precision == 0U) {
    remainder = abs_number - (double) number_.integral;
    if ((!(remainder < 0.5) || (remainder > 0.5)) && (number_.integral & 1)) {
      // exactly 0.5 and ODD, then round up
      // 1.5 -> 2, but 2.5 -> 2
      ++number_.integral;
    }
  }
  return number_;
}

<<<<<<< HEAD
struct normalization {
  double factor;
  bool multiply; // if true, need to multiply by factor; otherwise need to divide by it
};

double normalize(double num, struct normalization normalization)
{
  return normalization.multiply ? num * normalization.factor : num / normalization.factor;
}

double unnormalize(double normalized, struct normalization normalization)
{
  return normalization.multiply ? normalized / normalization.factor : normalized * normalization.factor;
}

struct normalization update_normalization(struct normalization n, double extra_multiplicative_factor)
{
  struct normalization result;
  if (n.multiply) {
    result.multiply = true;
    result.factor = n.factor * extra_multiplicative_factor;
  }
  else {
    int factor_exp2 = get_exp2(get_bit_access(n.factor));
    int extra_factor_exp2 = get_exp2(get_bit_access(extra_multiplicative_factor));

    // Divide the larger-exponent raw factor by the smaller
    if (PRINTF_ABS(factor_exp2) > PRINTF_ABS(extra_factor_exp2)) {
      result.multiply = false;
      result.factor = n.factor / extra_multiplicative_factor;
    }
    else {
      result.multiply = true;
      result.factor = extra_multiplicative_factor / n.factor;
=======
struct scaling_factor {
  double raw_factor;
  bool multiply; // if true, need to multiply by raw_factor; otherwise need to divide by it
};

double apply_scaling(double num, struct scaling_factor normalization)
{
  return normalization.multiply ? num * normalization.raw_factor : num / normalization.raw_factor;
}

double unapply_scaling(double normalized, struct scaling_factor normalization)
{
  return normalization.multiply ? normalized / normalization.raw_factor : normalized * normalization.raw_factor;
}

struct scaling_factor update_normalization(struct scaling_factor sf, double extra_multiplicative_factor)
{
  struct scaling_factor result;
  if (sf.multiply) {
    result.multiply = true;
    result.raw_factor = sf.raw_factor * extra_multiplicative_factor;
  }
  else {
    int factor_exp2 = get_exp2(get_bit_access(sf.raw_factor));
    int extra_factor_exp2 = get_exp2(get_bit_access(extra_multiplicative_factor));

    // Divide the larger-exponent raw raw_factor by the smaller
    if (PRINTF_ABS(factor_exp2) > PRINTF_ABS(extra_factor_exp2)) {
      result.multiply = false;
      result.raw_factor = sf.raw_factor / extra_multiplicative_factor;
    }
    else {
      result.multiply = true;
      result.raw_factor = extra_multiplicative_factor / sf.raw_factor;
>>>>>>> 285b89c2
    }
  }
  return result;
}

<<<<<<< HEAD
static struct double_components get_normalized_components(bool negative, unsigned int precision, double non_normalized, struct normalization account_for_exponent_part)
{
  struct double_components components;
  components.is_negative = negative;
  components.integral = (int_fast64_t) normalize(non_normalized, account_for_exponent_part);
  double remainder = non_normalized - unnormalize(components.integral, account_for_exponent_part);
  double prec_power_of_10 = powers_of_10[precision];
  struct normalization account_for_precision = update_normalization(account_for_exponent_part, prec_power_of_10);
  double normalized_remainder = normalize(remainder, account_for_precision);
=======
static struct double_components get_normalized_components(bool negative, unsigned int precision, double non_normalized, struct scaling_factor normalization)
{
  struct double_components components;
  components.is_negative = negative;
  components.integral = (int_fast64_t) apply_scaling(non_normalized, normalization);
  double remainder = non_normalized - unapply_scaling(components.integral, normalization);
  double prec_power_of_10 = powers_of_10[precision];
  struct scaling_factor account_for_precision = update_normalization(normalization, prec_power_of_10);
  double scaled_remainder = apply_scaling(remainder, account_for_precision);
>>>>>>> 285b89c2
  double rounding_threshold = 0.5;

  if (precision == 0U) {
    components.fractional = 0;
<<<<<<< HEAD
    components.integral += (normalized_remainder >= rounding_threshold);
    if (normalized_remainder == rounding_threshold) {
=======
    components.integral += (scaled_remainder >= rounding_threshold);
    if (scaled_remainder == rounding_threshold) {
>>>>>>> 285b89c2
      // banker's rounding: Round towards the even number (making the mean error 0)
      components.integral &= ~((int_fast64_t) 0x1);
    }
  }
  else {
<<<<<<< HEAD
    // TODO: We currently do not assume that the normalization is by a perfect power of 10.
    components.fractional = (int_fast64_t) normalized_remainder;
    normalized_remainder -= components.fractional;

    components.fractional += (normalized_remainder >= rounding_threshold);
    if (normalized_remainder == rounding_threshold) {
=======
    components.fractional = (int_fast64_t) scaled_remainder;
    scaled_remainder -= components.fractional;

    components.fractional += (scaled_remainder >= rounding_threshold);
    if (scaled_remainder == rounding_threshold) {
>>>>>>> 285b89c2
      // banker's rounding: Round towards the even number (making the mean error 0)
      components.fractional &= ~((int_fast64_t) 0x1);
    }
    // handle rollover, e.g. the case of 0.99 with precision 1 becoming (0,100),
    // and must then be corrected into (1, 0).
    if ((double) components.fractional >= prec_power_of_10) {
      components.fractional = 0;
      ++components.integral;
    }
  }
  return components;
}


static size_t sprint_broken_up_decimal(
  struct double_components number_, out_fct_type out, char *buffer, size_t idx, size_t maxlen, unsigned int precision,
  unsigned int width, unsigned int flags, char *buf, size_t len)
{
  if (precision != 0U) {
    // do fractional part, as an unsigned number

    unsigned int count = precision;

    if (flags & FLAGS_ADAPT_EXP && !(flags & FLAGS_HASH)) {
      // %g/%G mandates we skip the trailing 0 digits...
      if (number_.fractional > 0) {
        while(true) {
          int_fast64_t digit = number_.fractional % 10U;
          if (digit != 0) {
            break;
          }
          --count;
          number_.fractional /= 10U;
        }

      }
      // ... and even the decimal point if there are no
      // non-zero fractional part digits (see below)
    }

    if (number_.fractional > 0 || !(flags & FLAGS_ADAPT_EXP) || (flags & FLAGS_HASH) ) {
      while (len < PRINTF_FTOA_BUFFER_SIZE) {
        --count;
        buf[len++] = (char)('0' + number_.fractional % 10U);
        if (!(number_.fractional /= 10U)) {
          break;
        }
      }
      // add extra 0s
      while ((len < PRINTF_FTOA_BUFFER_SIZE) && (count-- > 0U)) {
        buf[len++] = '0';
      }
      if (len < PRINTF_FTOA_BUFFER_SIZE) {
        buf[len++] = '.';
      }
    }
  }
  else {
    if (flags & FLAGS_HASH) {
      if (len < PRINTF_FTOA_BUFFER_SIZE) {
        buf[len++] = '.';
      }
    }
  }

  // Write the integer part of the number (it comes after the fractional
  // since the character order is reversed)
  while (len < PRINTF_FTOA_BUFFER_SIZE) {
    buf[len++] = (char)('0' + (number_.integral % 10));
    if (!(number_.integral /= 10)) {
      break;
    }
  }

  // pad leading zeros
  if (!(flags & FLAGS_LEFT) && (flags & FLAGS_ZEROPAD)) {
    if (width && (number_.is_negative || (flags & (FLAGS_PLUS | FLAGS_SPACE)))) {
      width--;
    }
    while ((len < width) && (len < PRINTF_FTOA_BUFFER_SIZE)) {
      buf[len++] = '0';
    }
  }

  if (len < PRINTF_FTOA_BUFFER_SIZE) {
    if (number_.is_negative) {
      buf[len++] = '-';
    }
    else if (flags & FLAGS_PLUS) {
      buf[len++] = '+';  // ignore the space if the '+' exists
    }
    else if (flags & FLAGS_SPACE) {
      buf[len++] = ' ';
    }
  }

  return _out_rev(out, buffer, idx, maxlen, buf, len, width, flags);
}

      // internal ftoa for fixed decimal floating point
static size_t sprint_decimal_number(out_fct_type out, char* buffer, size_t idx, size_t maxlen, double number, unsigned int precision, unsigned int width, unsigned int flags, char* buf, size_t len)
{
  struct double_components value_ = get_components(number, precision);
  return sprint_broken_up_decimal(value_, out, buffer, idx, maxlen, precision, width, flags, buf, len);
}

#if PRINTF_SUPPORT_EXPONENTIAL_SPECIFIERS
// internal ftoa variant for exponential floating-point type, contributed by Martijn Jasperse <m.jasperse@gmail.com>
static size_t sprint_exponential_number(out_fct_type out, char* buffer, size_t idx, size_t maxlen, double number, unsigned int precision, unsigned int width, unsigned int flags, char* buf, size_t len)
{
  const bool negative = get_sign(number);
  // This number will decrease gradually (by factors of 10) as we "extract" the exponent out of it
  double abs_number =  negative ? -number : number;

  int exp10;
  bool abs_exp10_covered_by_powers_table;
  struct scaling_factor normalization;


  // Determine the decimal exponent
  if (abs_number == 0.0) {
    // TODO: This is a special-case for 0.0 (and -0.0); but proper handling is required for denormals more generally.
    exp10 = 0; // ... and no need to set a normalization factor or check the powers table
  }
  else  {
    double_with_bit_access conv = get_bit_access(abs_number);
    {
      // based on the algorithm by David Gay (https://www.ampl.com/netlib/fp/dtoa.c)
      int exp2 = get_exp2(conv);
      conv.U = (conv.U & ((1ULL << 52U) - 1U)) | (1023ULL << 52U);  // drop the exp10 so conv.F is now in [1,2)
      // now approximate log10 from the log2 integer part and an expansion of ln around 1.5
      exp10 = (int)(0.1760912590558 + exp2 * 0.301029995663981 + (conv.F - 1.5) * 0.289529654602168);
      // now we want to compute 10^exp10 but we want to be sure it won't overflow
      exp2 = (int)(exp10 * 3.321928094887362 + 0.5);
      const double z  = exp10 * 2.302585092994046 - exp2 * 0.6931471805599453;
      const double z2 = z * z;
      conv.U = (uint64_t)(exp2 + 1023) << 52U;
      // compute exp(z) using continued fractions, see https://en.wikipedia.org/wiki/Exponential_function#Continued_fractions_for_ex
      conv.F *= 1 + 2 * z / (2 - z + (z2 / (6 + (z2 / (10 + z2 / 14)))));
      // correct for rounding errors
      if (abs_number < conv.F) {
        exp10--;
        conv.F /= 10;
      }
    }
    abs_exp10_covered_by_powers_table = PRINTF_ABS(exp10) < PRINTF_MAX_PRECOMPUTED_POWER_OF_10;
<<<<<<< HEAD
    normalization.factor = abs_exp10_covered_by_powers_table ? powers_of_10[PRINTF_ABS(exp10)] : conv.F;
=======
    normalization.raw_factor = abs_exp10_covered_by_powers_table ? powers_of_10[PRINTF_ABS(exp10)] : conv.F;
>>>>>>> 285b89c2
  }

  // We now begin accounting for the widths of the two parts of our printed field:
  // the decimal part after decimal exponent extraction, and the base-10 exponent part.
  // For both of these, the value of 0 has a special meaning, but not the same one:
  // a 0 exponent-part width means "don't print the exponent"; a 0 decimal-part width
  // means "use as many characters as necessary".

  bool fall_back_to_decimal_only_mode = false;
  if (flags & FLAGS_ADAPT_EXP) {
    int required_significant_digits = (precision == 0) ? 1 : (int) precision;
    // Should we want to fall-back to "%f" mode, and only print the decimal part?
    fall_back_to_decimal_only_mode = (exp10 >= -4 && exp10 < required_significant_digits);
    // Now, let's adjust the precision
    // This also decided how we adjust the precision value - as in "%g" mode,
    // "precision" is the number of _significant digits_, and this is when we "translate"
    // the precision value to an actual number of decimal digits.
    int precision_ = (fall_back_to_decimal_only_mode) ?
        (int) precision - 1 - exp10 :
        (int) precision - 1; // the presence of the exponent ensures only one significant digit comes before the decimal point
    precision = (precision_ > 0 ? (unsigned) precision_ : 0U);
    flags |= FLAGS_PRECISION;   // make sure sprint_broken_up_decimal respects our choice above
  }

  normalization.multiply = (exp10 < 0 && abs_exp10_covered_by_powers_table);
  bool should_skip_normalization = (fall_back_to_decimal_only_mode || exp10 == 0);
  struct double_components decimal_part_components =
    should_skip_normalization ?
    get_components(negative ? -abs_number : abs_number, precision) :
    get_normalized_components(negative, precision, abs_number, normalization);

  // Account for roll-over, e.g. rounding from 9.99 to 100.0 - which effects
  // the exponent and may require additional tweaking of the parts
  if (fall_back_to_decimal_only_mode) {
    if ( (flags & FLAGS_ADAPT_EXP) && exp10 >= -1 && decimal_part_components.integral == powers_of_10[exp10 + 1]) {
      exp10++; // Not strictly necessary, since exp10 is no longer really used
      precision--;
      // ... and it should already be the case that decimal_part_components.fractional == 0
    }
    // TODO: What about rollover strictly within the fractional part?
  }
  else {
    if (decimal_part_components.integral >= 10) {
      exp10++;
      decimal_part_components.integral = 1;
      decimal_part_components.fractional = 0;
    }
  }

  // the exp10 format is "E%+03d" and largest number is "307", so set aside 4-5 characters
  unsigned int exp10_part_width = fall_back_to_decimal_only_mode ?
    0U : ((exp10 < 100) && (exp10 > -100)) ? 4U : 5U;

  unsigned int decimal_part_width =
    ((flags & FLAGS_LEFT) && exp10_part_width) ?
      // We're padding on the right, so the width constraint is the exponent part's
      // problem, not the decimal part's, so we'll use as many characters as we need:
      0U :
      // We're padding on the left; so the width constraint is the decimal part's
      // problem. Well, can both the decimal part and the exponent part fit within our overall width?
      ((width > exp10_part_width) ?
        // Yes, so we limit our decimal part's width.
        // (Note this is trivially valid even if we've fallen back to "%f" mode)
        width - exp10_part_width :
        // No; we just give up on any restriction on the decimal part and use as many
        // characters as we need
        0U);

  const size_t start_idx = idx;
  idx = sprint_broken_up_decimal(decimal_part_components, out, buffer, idx, maxlen, precision, decimal_part_width, flags, buf, len);

  if (! fall_back_to_decimal_only_mode) {
    out((flags & FLAGS_UPPERCASE) ? 'E' : 'e', buffer, idx++, maxlen);
    idx = _ntoa(out, buffer, idx, maxlen,
                NTOA_ABS(exp10),
                exp10 < 0, 10, 0, exp10_part_width - 1,
                FLAGS_ZEROPAD | FLAGS_PLUS);
    if (flags & FLAGS_LEFT) {
      // We need to right-pad with spaces to meet the width requirement
      while (idx - start_idx < width) out(' ', buffer, idx++, maxlen);
    }
  }
  return idx;
}
#endif  // PRINTF_SUPPORT_EXPONENTIAL_SPECIFIERS


static size_t sprint_floating_point(out_fct_type out, char* buffer, size_t idx, size_t maxlen, double value, unsigned int precision, unsigned int width, unsigned int flags, bool prefer_exponential)
{
  char buf[PRINTF_FTOA_BUFFER_SIZE];
  size_t len  = 0U;

  // test for special values
  if (value != value)
    return _out_rev(out, buffer, idx, maxlen, "nan", 3, width, flags);
  if (value < -DBL_MAX)
    return _out_rev(out, buffer, idx, maxlen, "fni-", 4, width, flags);
  if (value > DBL_MAX)
    return _out_rev(out, buffer, idx, maxlen, (flags & FLAGS_PLUS) ? "fni+" : "fni", (flags & FLAGS_PLUS) ? 4U : 3U, width, flags);

  if (!prefer_exponential && ((value > PRINTF_FLOAT_NOTATION_THRESHOLD) || (value < -PRINTF_FLOAT_NOTATION_THRESHOLD))) {
    // The required behavior of standard printf is to print _every_ integral-part digit -- which could mean
    // printing hundreds of characters, overflowing any fixed internal buffer and necessitating a more complicated
    // implementation.
#if PRINTF_SUPPORT_EXPONENTIAL_SPECIFIERS
    return sprint_exponential_number(out, buffer, idx, maxlen, value, precision, width, flags, buf, len);
#else
    return 0U;
#endif
  }

  // set default precision, if not set explicitly
  if (!(flags & FLAGS_PRECISION)) {
    precision = PRINTF_DEFAULT_FLOAT_PRECISION;
  }

  // limit precision so that our integer holding the fractional part does not overflow
  while ((len < PRINTF_FTOA_BUFFER_SIZE) && (precision > PRINTF_MAX_SUPPORTED_PRECISION)) {
    buf[len++] = '0'; // This respects the precision in terms of result length only
    precision--;
  }

  return prefer_exponential ?
         sprint_exponential_number(out, buffer, idx, maxlen, value, precision, width, flags, buf, len) :
         sprint_decimal_number(out, buffer, idx, maxlen, value, precision, width, flags, buf, len);
}

#endif  // PRINTF_SUPPORT_FLOAT_SPECIFIERS

// internal vsnprintf
static int _vsnprintf(out_fct_type out, char* buffer, const size_t maxlen, const char* format, va_list va)
{
  unsigned int flags, width, precision, n;
  size_t idx = 0U;

  if (!buffer) {
    // use null output function
    out = _out_null;
  }

  while (*format)
  {
    // format specifier?  %[flags][width][.precision][length]
    if (*format != '%') {
      // no
      out(*format, buffer, idx++, maxlen);
      format++;
      continue;
    }
    else {
      // yes, evaluate it
      format++;
    }

    // evaluate flags
    flags = 0U;
    do {
      switch (*format) {
        case '0': flags |= FLAGS_ZEROPAD; format++; n = 1U; break;
        case '-': flags |= FLAGS_LEFT;    format++; n = 1U; break;
        case '+': flags |= FLAGS_PLUS;    format++; n = 1U; break;
        case ' ': flags |= FLAGS_SPACE;   format++; n = 1U; break;
        case '#': flags |= FLAGS_HASH;    format++; n = 1U; break;
        default :                                   n = 0U; break;
      }
    } while (n);

    // evaluate width field
    width = 0U;
    if (_is_digit(*format)) {
      width = _atoi(&format);
    }
    else if (*format == '*') {
      const int w = va_arg(va, int);
      if (w < 0) {
        flags |= FLAGS_LEFT;    // reverse padding
        width = (unsigned int)-w;
      }
      else {
        width = (unsigned int)w;
      }
      format++;
    }

    // evaluate precision field
    precision = 0U;
    if (*format == '.') {
      flags |= FLAGS_PRECISION;
      format++;
      if (_is_digit(*format)) {
        precision = _atoi(&format);
      }
      else if (*format == '*') {
        const int precision_ = (int)va_arg(va, int);
        precision = precision_ > 0 ? (unsigned int)precision_ : 0U;
        format++;
      }
    }

    // evaluate length field
    switch (*format) {
      case 'l' :
        flags |= FLAGS_LONG;
        format++;
        if (*format == 'l') {
          flags |= FLAGS_LONG_LONG;
          format++;
        }
        break;
      case 'h' :
        flags |= FLAGS_SHORT;
        format++;
        if (*format == 'h') {
          flags |= FLAGS_CHAR;
          format++;
        }
        break;
#if PRINTF_SUPPORT_PTRDIFF_LENGTH_MODIFIER
      case 't' :
        flags |= (sizeof(ptrdiff_t) == sizeof(long) ? FLAGS_LONG : FLAGS_LONG_LONG);
        format++;
        break;
#endif
      case 'j' :
        flags |= (sizeof(intmax_t) == sizeof(long) ? FLAGS_LONG : FLAGS_LONG_LONG);
        format++;
        break;
      case 'z' :
        flags |= (sizeof(size_t) == sizeof(long) ? FLAGS_LONG : FLAGS_LONG_LONG);
        format++;
        break;
        default :
          break;
    }

    // evaluate specifier
    switch (*format) {
      case 'd' :
      case 'i' :
      case 'u' :
      case 'x' :
      case 'X' :
      case 'o' :
      case 'b' : {
        // set the base
        numeric_base_t base;
        if (*format == 'x' || *format == 'X') {
          base = BASE_HEX;
        }
        else if (*format == 'o') {
          base =  BASE_OCTAL;
        }
        else if (*format == 'b') {
          base =  BASE_BINARY;
        }
        else {
          base = BASE_DECIMAL;
          flags &= ~FLAGS_HASH;   // no hash for dec format
        }
        // uppercase
        if (*format == 'X') {
          flags |= FLAGS_UPPERCASE;
        }

        // no plus or space flag for u, x, X, o, b
        if ((*format != 'i') && (*format != 'd')) {
          flags &= ~(FLAGS_PLUS | FLAGS_SPACE);
        }

        // ignore '0' flag when precision is given
        if (flags & FLAGS_PRECISION) {
          flags &= ~FLAGS_ZEROPAD;
        }

        // convert the integer
        if ((*format == 'i') || (*format == 'd')) {
          // signed
          if (flags & FLAGS_LONG_LONG) {
#if PRINTF_SUPPORT_LONG_LONG
            const long long value = va_arg(va, long long);
            idx = _ntoa(out, buffer, idx, maxlen, NTOA_ABS(value), value < 0, base, precision, width, flags);
#endif
          }
          else if (flags & FLAGS_LONG) {
            const long value = va_arg(va, long);
            idx = _ntoa(out, buffer, idx, maxlen, NTOA_ABS(value), value < 0, base, precision, width, flags);
          }
          else {
            const int value = (flags & FLAGS_CHAR) ? (signed char)va_arg(va, int) : (flags & FLAGS_SHORT) ? (short int)va_arg(va, int) : va_arg(va, int);
            idx = _ntoa(out, buffer, idx, maxlen, NTOA_ABS(value), value < 0, base, precision, width, flags);
          }
        }
        else {
          // unsigned
          if (flags & FLAGS_LONG_LONG) {
#if PRINTF_SUPPORT_LONG_LONG
            idx = _ntoa(out, buffer, idx, maxlen, (NTOA_VALUE_TYPE) va_arg(va, unsigned long long), false, base, precision, width, flags);
#endif
          }
          else if (flags & FLAGS_LONG) {
            idx = _ntoa(out, buffer, idx, maxlen, (NTOA_VALUE_TYPE) va_arg(va, unsigned long), false, base, precision, width, flags);
          }
          else {
            const unsigned int value = (flags & FLAGS_CHAR) ? (unsigned char)va_arg(va, unsigned int) : (flags & FLAGS_SHORT) ? (unsigned short int)va_arg(va, unsigned int) : va_arg(va, unsigned int);
            idx = _ntoa(out, buffer, idx, maxlen, (NTOA_VALUE_TYPE) value, false, base, precision, width, flags);
          }
        }
        format++;
        break;
      }
#if PRINTF_SUPPORT_FLOAT_SPECIFIERS
      case 'f' :
      case 'F' :
        if (*format == 'F') flags |= FLAGS_UPPERCASE;
        idx = sprint_floating_point(out, buffer, idx, maxlen, va_arg(va, double), precision, width, flags, PRINTF_PREFER_DECIMAL);
        format++;
        break;
#if PRINTF_SUPPORT_EXPONENTIAL_SPECIFIERS
      case 'e':
      case 'E':
      case 'g':
      case 'G':
        if ((*format == 'g')||(*format == 'G')) flags |= FLAGS_ADAPT_EXP;
        if ((*format == 'E')||(*format == 'G')) flags |= FLAGS_UPPERCASE;
        idx = sprint_floating_point(out, buffer, idx, maxlen, va_arg(va, double), precision, width, flags, PRINTF_PREFER_EXPONENTIAL);
        format++;
        break;
#endif  // PRINTF_SUPPORT_EXPONENTIAL_SPECIFIERS
#endif  // PRINTF_SUPPORT_FLOAT_SPECIFIERS
      case 'c' : {
        unsigned int l = 1U;
        // pre padding
        if (!(flags & FLAGS_LEFT)) {
          while (l++ < width) {
            out(' ', buffer, idx++, maxlen);
          }
        }
        // char output
        out((char)va_arg(va, int), buffer, idx++, maxlen);
        // post padding
        if (flags & FLAGS_LEFT) {
          while (l++ < width) {
            out(' ', buffer, idx++, maxlen);
          }
        }
        format++;
        break;
      }

      case 's' : {
        const char* p = va_arg(va, char*);
        if (p == NULL) {
          idx = _out_rev(out, buffer, idx, maxlen, ")llun(", 6, width, flags);
        }
        else {
          unsigned int l = _strnlen_s(p, precision ? precision : (size_t)-1);
          // pre padding
          if (flags & FLAGS_PRECISION) {
            l = (l < precision ? l : precision);
          }
          if (!(flags & FLAGS_LEFT)) {
            while (l++ < width) {
              out(' ', buffer, idx++, maxlen);
            }
          }
          // string output
          while ((*p != 0) && (!(flags & FLAGS_PRECISION) || precision--)) {
            out(*(p++), buffer, idx++, maxlen);
          }
          // post padding
          if (flags & FLAGS_LEFT) {
            while (l++ < width) {
              out(' ', buffer, idx++, maxlen);
            }
          }
        }
        format++;
        break;
      }

      case 'p' : {
        width = sizeof(void*) * 2U + 2; // 2 hex chars per byte + the "0x" prefix
        flags |= FLAGS_ZEROPAD | FLAGS_POINTER;
        uintptr_t value = (uintptr_t)va_arg(va, void*);

        if (value == (uintptr_t) NULL) {
          idx = _out_rev(out, buffer, idx, maxlen, ")lin(", 5, width, flags);
        }
        else {
    #if PRINTF_SUPPORT_LONG_LONG
          const bool is_ll = sizeof(uintptr_t) == sizeof(long long);
          if (is_ll) {
            idx = _ntoa(out, buffer, idx, maxlen, (NTOA_VALUE_TYPE) value, false, BASE_HEX, precision, width, flags);
          }
          else {
    #endif
            idx = _ntoa(out, buffer, idx, maxlen, (NTOA_VALUE_TYPE)((uintptr_t)va_arg(va, void*)), false, BASE_HEX, precision, width, flags);
    #if PRINTF_SUPPORT_LONG_LONG
          }
    #endif
        }
        format++;
        break;
      }

      case '%' :
        out('%', buffer, idx++, maxlen);
        format++;
        break;

      default :
        out(*format, buffer, idx++, maxlen);
        format++;
        break;
    }
  }

  // termination
  out((char)0, buffer, idx < maxlen ? idx : maxlen - 1U, maxlen);

  // return written chars without terminating \0
  return (int)idx;
}


///////////////////////////////////////////////////////////////////////////////

int printf_(const char* format, ...)
{
  va_list va;
  va_start(va, format);
  char buffer[1];
  const int ret = _vsnprintf(_out_char, buffer, (size_t)-1, format, va);
  va_end(va);
  return ret;
}


int sprintf_(char* buffer, const char* format, ...)
{
  va_list va;
  va_start(va, format);
  const int ret = _vsnprintf(_out_buffer, buffer, (size_t)-1, format, va);
  va_end(va);
  return ret;
}


int snprintf_(char* buffer, size_t count, const char* format, ...)
{
  va_list va;
  va_start(va, format);
  const int ret = _vsnprintf(_out_buffer, buffer, count, format, va);
  va_end(va);
  return ret;
}


int vprintf_(const char* format, va_list va)
{
  char buffer[1];
  return _vsnprintf(_out_char, buffer, (size_t)-1, format, va);
}

int vsprintf_(char* buffer, const char* format, va_list va)
{
  return _vsnprintf(_out_buffer, buffer, (size_t)-1, format, va);
}

int vsnprintf_(char* buffer, size_t count, const char* format, va_list va)
{
  return _vsnprintf(_out_buffer, buffer, count, format, va);
}


int fctprintf(void (*out)(char character, void* arg), void* arg, const char* format, ...)
{
  va_list va;
  va_start(va, format);
  const int ret = vfctprintf(out, arg, format, va);
  va_end(va);
  return ret;
}

int vfctprintf(void (*out)(char character, void* arg), void* arg, const char* format, va_list va)
{
  const out_fct_wrap_type out_fct_wrap = { out, arg };
  return _vsnprintf(_out_fct, (char*)(uintptr_t)&out_fct_wrap, (size_t)-1, format, va);
}<|MERGE_RESOLUTION|>--- conflicted
+++ resolved
@@ -392,11 +392,7 @@
   bool is_negative;
 };
 
-<<<<<<< HEAD
-#define NUM_DECIMAL_DIGITS_IN_INT64_T 18U
-=======
 #define NUM_DECIMAL_DIGITS_IN_INT64_T 18
->>>>>>> 285b89c2
 #define PRINTF_MAX_PRECOMPUTED_POWER_OF_10  NUM_DECIMAL_DIGITS_IN_INT64_T
 static const double powers_of_10[NUM_DECIMAL_DIGITS_IN_INT64_T] = {
   1e00, 1e01, 1e02, 1e03, 1e04, 1e05, 1e06, 1e07, 1e08,
@@ -446,42 +442,6 @@
   return number_;
 }
 
-<<<<<<< HEAD
-struct normalization {
-  double factor;
-  bool multiply; // if true, need to multiply by factor; otherwise need to divide by it
-};
-
-double normalize(double num, struct normalization normalization)
-{
-  return normalization.multiply ? num * normalization.factor : num / normalization.factor;
-}
-
-double unnormalize(double normalized, struct normalization normalization)
-{
-  return normalization.multiply ? normalized / normalization.factor : normalized * normalization.factor;
-}
-
-struct normalization update_normalization(struct normalization n, double extra_multiplicative_factor)
-{
-  struct normalization result;
-  if (n.multiply) {
-    result.multiply = true;
-    result.factor = n.factor * extra_multiplicative_factor;
-  }
-  else {
-    int factor_exp2 = get_exp2(get_bit_access(n.factor));
-    int extra_factor_exp2 = get_exp2(get_bit_access(extra_multiplicative_factor));
-
-    // Divide the larger-exponent raw factor by the smaller
-    if (PRINTF_ABS(factor_exp2) > PRINTF_ABS(extra_factor_exp2)) {
-      result.multiply = false;
-      result.factor = n.factor / extra_multiplicative_factor;
-    }
-    else {
-      result.multiply = true;
-      result.factor = extra_multiplicative_factor / n.factor;
-=======
 struct scaling_factor {
   double raw_factor;
   bool multiply; // if true, need to multiply by raw_factor; otherwise need to divide by it
@@ -516,23 +476,11 @@
     else {
       result.multiply = true;
       result.raw_factor = extra_multiplicative_factor / sf.raw_factor;
->>>>>>> 285b89c2
     }
   }
   return result;
 }
 
-<<<<<<< HEAD
-static struct double_components get_normalized_components(bool negative, unsigned int precision, double non_normalized, struct normalization account_for_exponent_part)
-{
-  struct double_components components;
-  components.is_negative = negative;
-  components.integral = (int_fast64_t) normalize(non_normalized, account_for_exponent_part);
-  double remainder = non_normalized - unnormalize(components.integral, account_for_exponent_part);
-  double prec_power_of_10 = powers_of_10[precision];
-  struct normalization account_for_precision = update_normalization(account_for_exponent_part, prec_power_of_10);
-  double normalized_remainder = normalize(remainder, account_for_precision);
-=======
 static struct double_components get_normalized_components(bool negative, unsigned int precision, double non_normalized, struct scaling_factor normalization)
 {
   struct double_components components;
@@ -542,37 +490,22 @@
   double prec_power_of_10 = powers_of_10[precision];
   struct scaling_factor account_for_precision = update_normalization(normalization, prec_power_of_10);
   double scaled_remainder = apply_scaling(remainder, account_for_precision);
->>>>>>> 285b89c2
   double rounding_threshold = 0.5;
 
   if (precision == 0U) {
     components.fractional = 0;
-<<<<<<< HEAD
-    components.integral += (normalized_remainder >= rounding_threshold);
-    if (normalized_remainder == rounding_threshold) {
-=======
     components.integral += (scaled_remainder >= rounding_threshold);
     if (scaled_remainder == rounding_threshold) {
->>>>>>> 285b89c2
       // banker's rounding: Round towards the even number (making the mean error 0)
       components.integral &= ~((int_fast64_t) 0x1);
     }
   }
   else {
-<<<<<<< HEAD
-    // TODO: We currently do not assume that the normalization is by a perfect power of 10.
-    components.fractional = (int_fast64_t) normalized_remainder;
-    normalized_remainder -= components.fractional;
-
-    components.fractional += (normalized_remainder >= rounding_threshold);
-    if (normalized_remainder == rounding_threshold) {
-=======
     components.fractional = (int_fast64_t) scaled_remainder;
     scaled_remainder -= components.fractional;
 
     components.fractional += (scaled_remainder >= rounding_threshold);
     if (scaled_remainder == rounding_threshold) {
->>>>>>> 285b89c2
       // banker's rounding: Round towards the even number (making the mean error 0)
       components.fractional &= ~((int_fast64_t) 0x1);
     }
@@ -719,11 +652,7 @@
       }
     }
     abs_exp10_covered_by_powers_table = PRINTF_ABS(exp10) < PRINTF_MAX_PRECOMPUTED_POWER_OF_10;
-<<<<<<< HEAD
-    normalization.factor = abs_exp10_covered_by_powers_table ? powers_of_10[PRINTF_ABS(exp10)] : conv.F;
-=======
     normalization.raw_factor = abs_exp10_covered_by_powers_table ? powers_of_10[PRINTF_ABS(exp10)] : conv.F;
->>>>>>> 285b89c2
   }
 
   // We now begin accounting for the widths of the two parts of our printed field:
