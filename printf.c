--- conflicted
+++ resolved
@@ -362,11 +362,7 @@
 
 #define NUM_DECIMAL_DIGITS_IN_INT64_T 18U
 #define PRINTF_MAX_SUPPORTED_PRECISION NUM_DECIMAL_DIGITS_IN_INT64_T - 1
-<<<<<<< HEAD
-static const double pow10[NUM_DECIMAL_DIGITS_IN_INT64_T] = {
-=======
 static const double powers_of_10[NUM_DECIMAL_DIGITS_IN_INT64_T] = {
->>>>>>> 5e8b5da3
   1e00, 1e01, 1e02, 1e03, 1e04, 1e05, 1e06, 1e07, 1e08,
   1e09, 1e10, 1e11, 1e12, 1e13, 1e14, 1e15, 1e16, 1e17
 };
@@ -576,20 +572,10 @@
     flags |= FLAGS_PRECISION;   // make sure sprint_broken_up_decimal respects our choice above
   }
 
-<<<<<<< HEAD
-  double normalized_abs_number = (!fall_back_to_decimal_only_mode && exp10) ?
-    (exp10 >= (int) NUM_DECIMAL_DIGITS_IN_INT64_T || -exp10 >= (int) NUM_DECIMAL_DIGITS_IN_INT64_T) ?
-    abs_number / conv.F :
-    exp10 > 0 ?
-      abs_number / pow10[exp10] :
-      abs_number * pow10[-exp10] :
-    abs_number;
-=======
   bool normalization_is_necessary = (fall_back_to_decimal_only_mode || exp10 == 0);
   double normalized_abs_number = normalization_is_necessary ? abs_number :
     (exp10 < 0 && abs_exp10_covered_by_powers_table) ?
     abs_number * normalization_factor : abs_number / normalization_factor;
->>>>>>> 5e8b5da3
 
   struct double_components normalized_number_components = get_components(negative ? -normalized_abs_number : normalized_abs_number, precision);
 
