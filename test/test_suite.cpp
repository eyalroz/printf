--- conflicted
+++ resolved
@@ -835,12 +835,9 @@
   PRINTING_CHECK("-4e+04",           ==, test::sprintf_, buffer, "%.1g", -40661.5);
   PRINTING_CHECK("-4.e+04",          ==, test::sprintf_, buffer, "%#.1g", -40661.5);
   PRINTING_CHECK("4.895512e+04",     ==, test::sprintf_, buffer, "%e", 48955.125);
-<<<<<<< HEAD
-=======
   // This checks the "banker's rounding" behavior
   PRINTING_CHECK("9.2524e+04",       ==, test::sprintf_, buffer, "%.4e", 92523.5);
 
->>>>>>> 5e8b5da3
 #endif
 
   // out of range for float: should switch to exp notation if supported, else empty
