--- conflicted
+++ resolved
@@ -1062,12 +1062,9 @@
   char buffer[100];
   char expected[100];
 
-<<<<<<< HEAD
-=======
   std::sprintf(expected, "%hhd", std::numeric_limits<char>::max());
   PRINTING_CHECK(expected, ==, test::sprintf_, buffer, "%hhd", std::numeric_limits<char>::max());
 
->>>>>>> 42aa0e24
   std::sprintf(expected, "%hd", std::numeric_limits<short int>::max());
   PRINTING_CHECK(expected, ==, test::sprintf_, buffer, "%hd", std::numeric_limits<short int>::max());
 
@@ -1097,12 +1094,9 @@
   char buffer[100];
   char expected[100];
 
-<<<<<<< HEAD
-=======
   std::sprintf(expected, "%hhu", std::numeric_limits<char unsigned>::max());
   PRINTING_CHECK(expected, ==, test::sprintf_, buffer, "%hhu", std::numeric_limits<char unsigned>::max());
 
->>>>>>> 42aa0e24
   std::sprintf(expected, "%hu", std::numeric_limits<short unsigned>::max());
   PRINTING_CHECK(expected, ==, test::sprintf_, buffer, "%hu", std::numeric_limits<short unsigned>::max());
 
