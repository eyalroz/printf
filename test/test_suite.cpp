<<<<<<< HEAD
///////////////////////////////////////////////////////////////////////////////
// \author (c) Marco Paland (info@paland.com)
//             2017-2019, PALANDesign Hannover, Germany
//
// \license The MIT License (MIT)
//
// Permission is hereby granted, free of charge, to any person obtaining a copy
// of this software and associated documentation files (the "Software"), to deal
// in the Software without restriction, including without limitation the rights
// to use, copy, modify, merge, publish, distribute, sublicense, and/or sell
// copies of the Software, and to permit persons to whom the Software is
// furnished to do so, subject to the following conditions:
// 
// The above copyright notice and this permission notice shall be included in
// all copies or substantial portions of the Software.
// 
// THE SOFTWARE IS PROVIDED "AS IS", WITHOUT WARRANTY OF ANY KIND, EXPRESS OR
// IMPLIED, INCLUDING BUT NOT LIMITED TO THE WARRANTIES OF MERCHANTABILITY,
// FITNESS FOR A PARTICULAR PURPOSE AND NONINFRINGEMENT. IN NO EVENT SHALL THE
// AUTHORS OR COPYRIGHT HOLDERS BE LIABLE FOR ANY CLAIM, DAMAGES OR OTHER
// LIABILITY, WHETHER IN AN ACTION OF CONTRACT, TORT OR OTHERWISE, ARISING FROM,
// OUT OF OR IN CONNECTION WITH THE SOFTWARE OR THE USE OR OTHER DEALINGS IN
// THE SOFTWARE.
//
// \brief printf unit tests
//
///////////////////////////////////////////////////////////////////////////////

// use the 'catch' test framework
#define CATCH_CONFIG_MAIN
#include "catch.hpp"

#include <string.h>
#include <sstream>
#include <math.h>


namespace test {
  // use functions in own test namespace to avoid stdio conflicts
  #include "../printf.h"
  #include "../printf.c"
} // namespace test


// dummy putchar
static char   printf_buffer[100];
static size_t printf_idx = 0U;

void test::_putchar(char character)
{
  printf_buffer[printf_idx++] = character;
}

void _out_fct(char character, void* arg)
{
  (void)arg;
  printf_buffer[printf_idx++] = character;
}


TEST_CASE("printf", "[]" ) {
  printf_idx = 0U;
  memset(printf_buffer, 0xCC, 100U);
  REQUIRE(test::printf("% d", 4232) == 5);
  REQUIRE(printf_buffer[5] == (char)0xCC);
  printf_buffer[5] = 0;
  REQUIRE(!strcmp(printf_buffer, " 4232"));
}


TEST_CASE("fctprintf", "[]" ) {
  printf_idx = 0U;
  memset(printf_buffer, 0xCC, 100U);
  test::fctprintf(&_out_fct, nullptr, "This is a test of %X", 0x12EFU);
  REQUIRE(!strncmp(printf_buffer, "This is a test of 12EF", 22U));
  REQUIRE(printf_buffer[22] == (char)0xCC);
}


TEST_CASE("snprintf", "[]" ) {
  char buffer[100];

  test::snprintf(buffer, 100U, "%d", -1000);
  REQUIRE(!strcmp(buffer, "-1000"));

  test::snprintf(buffer, 3U, "%d", -1000);
  REQUIRE(!strcmp(buffer, "-1"));
}

static void vprintf_builder_1(char* buffer, ...)
{
  va_list args;
  va_start(args, buffer);
  test::vprintf("%d", args);
  va_end(args);
}

static void vsnprintf_builder_1(char* buffer, ...)
{
  va_list args;
  va_start(args, buffer);
  test::vsnprintf(buffer, 100U, "%d", args);
  va_end(args);
}

static void vsnprintf_builder_3(char* buffer, ...)
{
  va_list args;
  va_start(args, buffer);
  test::vsnprintf(buffer, 100U, "%d %d %s", args);
  va_end(args);
}


TEST_CASE("vprintf", "[]" ) {
  char buffer[100];
  printf_idx = 0U;
  memset(printf_buffer, 0xCC, 100U);
  vprintf_builder_1(buffer, 2345);
  REQUIRE(printf_buffer[4] == (char)0xCC);
  printf_buffer[4] = 0;
  REQUIRE(!strcmp(printf_buffer, "2345"));
}


TEST_CASE("vsnprintf", "[]" ) {
  char buffer[100];

  vsnprintf_builder_1(buffer, -1);
  REQUIRE(!strcmp(buffer, "-1"));

  vsnprintf_builder_3(buffer, 3, -1000, "test");
  REQUIRE(!strcmp(buffer, "3 -1000 test"));
}


TEST_CASE("space flag", "[]" ) {
  char buffer[100];

  test::sprintf(buffer, "% d", 42);
  REQUIRE(!strcmp(buffer, " 42"));

  test::sprintf(buffer, "% d", -42);
  REQUIRE(!strcmp(buffer, "-42"));

  test::sprintf(buffer, "% 5d", 42);
  REQUIRE(!strcmp(buffer, "   42"));

  test::sprintf(buffer, "% 5d", -42);
  REQUIRE(!strcmp(buffer, "  -42"));

  test::sprintf(buffer, "% 15d", 42);
  REQUIRE(!strcmp(buffer, "             42"));

  test::sprintf(buffer, "% 15d", -42);
  REQUIRE(!strcmp(buffer, "            -42"));

  test::sprintf(buffer, "% 15d", -42);
  REQUIRE(!strcmp(buffer, "            -42"));

  test::sprintf(buffer, "% 15.3f", -42.987);
  REQUIRE(!strcmp(buffer, "        -42.987"));

  test::sprintf(buffer, "% 15.3f", 42.987);
  REQUIRE(!strcmp(buffer, "         42.987"));

  test::sprintf(buffer, "% s", "Hello testing");
  REQUIRE(!strcmp(buffer, "Hello testing"));

  test::sprintf(buffer, "% d", 1024);
  REQUIRE(!strcmp(buffer, " 1024"));

  test::sprintf(buffer, "% d", -1024);
  REQUIRE(!strcmp(buffer, "-1024"));

  test::sprintf(buffer, "% i", 1024);
  REQUIRE(!strcmp(buffer, " 1024"));

  test::sprintf(buffer, "% i", -1024);
  REQUIRE(!strcmp(buffer, "-1024"));

  test::sprintf(buffer, "% u", 1024);
  REQUIRE(!strcmp(buffer, "1024"));

  test::sprintf(buffer, "% u", 4294966272U);
  REQUIRE(!strcmp(buffer, "4294966272"));

  test::sprintf(buffer, "% o", 511);
  REQUIRE(!strcmp(buffer, "777"));

  test::sprintf(buffer, "% o", 4294966785U);
  REQUIRE(!strcmp(buffer, "37777777001"));

  test::sprintf(buffer, "% x", 305441741);
  REQUIRE(!strcmp(buffer, "1234abcd"));

  test::sprintf(buffer, "% x", 3989525555U);
  REQUIRE(!strcmp(buffer, "edcb5433"));

  test::sprintf(buffer, "% X", 305441741);
  REQUIRE(!strcmp(buffer, "1234ABCD"));

  test::sprintf(buffer, "% X", 3989525555U);
  REQUIRE(!strcmp(buffer, "EDCB5433"));

  test::sprintf(buffer, "% c", 'x');
  REQUIRE(!strcmp(buffer, "x"));
}


TEST_CASE("+ flag", "[]" ) {
  char buffer[100];

  test::sprintf(buffer, "%+d", 42);
  REQUIRE(!strcmp(buffer, "+42"));

  test::sprintf(buffer, "%+d", -42);
  REQUIRE(!strcmp(buffer, "-42"));

  test::sprintf(buffer, "%+5d", 42);
  REQUIRE(!strcmp(buffer, "  +42"));

  test::sprintf(buffer, "%+5d", -42);
  REQUIRE(!strcmp(buffer, "  -42"));

  test::sprintf(buffer, "%+15d", 42);
  REQUIRE(!strcmp(buffer, "            +42"));

  test::sprintf(buffer, "%+15d", -42);
  REQUIRE(!strcmp(buffer, "            -42"));

  test::sprintf(buffer, "%+s", "Hello testing");
  REQUIRE(!strcmp(buffer, "Hello testing"));

  test::sprintf(buffer, "%+d", 1024);
  REQUIRE(!strcmp(buffer, "+1024"));

  test::sprintf(buffer, "%+d", -1024);
  REQUIRE(!strcmp(buffer, "-1024"));

  test::sprintf(buffer, "%+i", 1024);
  REQUIRE(!strcmp(buffer, "+1024"));

  test::sprintf(buffer, "%+i", -1024);
  REQUIRE(!strcmp(buffer, "-1024"));

  test::sprintf(buffer, "%+u", 1024);
  REQUIRE(!strcmp(buffer, "1024"));

  test::sprintf(buffer, "%+u", 4294966272U);
  REQUIRE(!strcmp(buffer, "4294966272"));

  test::sprintf(buffer, "%+o", 511);
  REQUIRE(!strcmp(buffer, "777"));

  test::sprintf(buffer, "%+o", 4294966785U);
  REQUIRE(!strcmp(buffer, "37777777001"));

  test::sprintf(buffer, "%+x", 305441741);
  REQUIRE(!strcmp(buffer, "1234abcd"));

  test::sprintf(buffer, "%+x", 3989525555U);
  REQUIRE(!strcmp(buffer, "edcb5433"));

  test::sprintf(buffer, "%+X", 305441741);
  REQUIRE(!strcmp(buffer, "1234ABCD"));

  test::sprintf(buffer, "%+X", 3989525555U);
  REQUIRE(!strcmp(buffer, "EDCB5433"));

  test::sprintf(buffer, "%+c", 'x');
  REQUIRE(!strcmp(buffer, "x"));

  test::sprintf(buffer, "%+.0d", 0);
  REQUIRE(!strcmp(buffer, "+"));
}


TEST_CASE("0 flag", "[]" ) {
  char buffer[100];

  test::sprintf(buffer, "%0d", 42);
  REQUIRE(!strcmp(buffer, "42"));

  test::sprintf(buffer, "%0ld", 42L);
  REQUIRE(!strcmp(buffer, "42"));

  test::sprintf(buffer, "%0d", -42);
  REQUIRE(!strcmp(buffer, "-42"));

  test::sprintf(buffer, "%05d", 42);
  REQUIRE(!strcmp(buffer, "00042"));

  test::sprintf(buffer, "%05d", -42);
  REQUIRE(!strcmp(buffer, "-0042"));

  test::sprintf(buffer, "%015d", 42);
  REQUIRE(!strcmp(buffer, "000000000000042"));

  test::sprintf(buffer, "%015d", -42);
  REQUIRE(!strcmp(buffer, "-00000000000042"));

  test::sprintf(buffer, "%015.2f", 42.1234);
  REQUIRE(!strcmp(buffer, "000000000042.12"));

  test::sprintf(buffer, "%015.3f", 42.9876);
  REQUIRE(!strcmp(buffer, "00000000042.988"));

  test::sprintf(buffer, "%015.5f", -42.9876);
  REQUIRE(!strcmp(buffer, "-00000042.98760"));
}


TEST_CASE("- flag", "[]" ) {
  char buffer[100];

  test::sprintf(buffer, "%-d", 42);
  REQUIRE(!strcmp(buffer, "42"));

  test::sprintf(buffer, "%-d", -42);
  REQUIRE(!strcmp(buffer, "-42"));

  test::sprintf(buffer, "%-5d", 42);
  REQUIRE(!strcmp(buffer, "42   "));

  test::sprintf(buffer, "%-5d", -42);
  REQUIRE(!strcmp(buffer, "-42  "));

  test::sprintf(buffer, "%-15d", 42);
  REQUIRE(!strcmp(buffer, "42             "));

  test::sprintf(buffer, "%-15d", -42);
  REQUIRE(!strcmp(buffer, "-42            "));

  test::sprintf(buffer, "%-0d", 42);
  REQUIRE(!strcmp(buffer, "42"));

  test::sprintf(buffer, "%-0d", -42);
  REQUIRE(!strcmp(buffer, "-42"));

  test::sprintf(buffer, "%-05d", 42);
  REQUIRE(!strcmp(buffer, "42   "));

  test::sprintf(buffer, "%-05d", -42);
  REQUIRE(!strcmp(buffer, "-42  "));

  test::sprintf(buffer, "%-015d", 42);
  REQUIRE(!strcmp(buffer, "42             "));

  test::sprintf(buffer, "%-015d", -42);
  REQUIRE(!strcmp(buffer, "-42            "));

  test::sprintf(buffer, "%0-d", 42);
  REQUIRE(!strcmp(buffer, "42"));

  test::sprintf(buffer, "%0-d", -42);
  REQUIRE(!strcmp(buffer, "-42"));

  test::sprintf(buffer, "%0-5d", 42);
  REQUIRE(!strcmp(buffer, "42   "));

  test::sprintf(buffer, "%0-5d", -42);
  REQUIRE(!strcmp(buffer, "-42  "));

  test::sprintf(buffer, "%0-15d", 42);
  REQUIRE(!strcmp(buffer, "42             "));

  test::sprintf(buffer, "%0-15d", -42);
  REQUIRE(!strcmp(buffer, "-42            "));

  test::sprintf(buffer, "%0-15.3e", -42.);
#ifndef PRINTF_DISABLE_SUPPORT_EXPONENTIAL
  REQUIRE(!strcmp(buffer, "-4.200e+01     "));
#else
  REQUIRE(!strcmp(buffer, "e"));
#endif

  test::sprintf(buffer, "%0-15.3g", -42.);
#ifndef PRINTF_DISABLE_SUPPORT_EXPONENTIAL
  REQUIRE(!strcmp(buffer, "-42.0          "));
#else
  REQUIRE(!strcmp(buffer, "g"));
#endif
}


TEST_CASE("# flag", "[]" ) {
  char buffer[100];

  test::sprintf(buffer, "%#.0x", 0);
  REQUIRE(!strcmp(buffer, ""));
  test::sprintf(buffer, "%#.1x", 0);
  REQUIRE(!strcmp(buffer, "0"));
  test::sprintf(buffer, "%#.0llx", (long long)0);
  REQUIRE(!strcmp(buffer, ""));
  test::sprintf(buffer, "%#.8x", 0x614e);
  REQUIRE(!strcmp(buffer, "0x0000614e"));
  test::sprintf(buffer,"%#b", 6);
  REQUIRE(!strcmp(buffer, "0b110"));
}


TEST_CASE("specifier", "[]" ) {
  char buffer[100];

  test::sprintf(buffer, "Hello testing");
  REQUIRE(!strcmp(buffer, "Hello testing"));

  test::sprintf(buffer, "%s", "Hello testing");
  REQUIRE(!strcmp(buffer, "Hello testing"));

  test::sprintf(buffer, "%d", 1024);
  REQUIRE(!strcmp(buffer, "1024"));

  test::sprintf(buffer, "%d", -1024);
  REQUIRE(!strcmp(buffer, "-1024"));

  test::sprintf(buffer, "%i", 1024);
  REQUIRE(!strcmp(buffer, "1024"));

  test::sprintf(buffer, "%i", -1024);
  REQUIRE(!strcmp(buffer, "-1024"));

  test::sprintf(buffer, "%u", 1024);
  REQUIRE(!strcmp(buffer, "1024"));

  test::sprintf(buffer, "%u", 4294966272U);
  REQUIRE(!strcmp(buffer, "4294966272"));

  test::sprintf(buffer, "%o", 511);
  REQUIRE(!strcmp(buffer, "777"));

  test::sprintf(buffer, "%o", 4294966785U);
  REQUIRE(!strcmp(buffer, "37777777001"));

  test::sprintf(buffer, "%x", 305441741);
  REQUIRE(!strcmp(buffer, "1234abcd"));

  test::sprintf(buffer, "%x", 3989525555U);
  REQUIRE(!strcmp(buffer, "edcb5433"));

  test::sprintf(buffer, "%X", 305441741);
  REQUIRE(!strcmp(buffer, "1234ABCD"));

  test::sprintf(buffer, "%X", 3989525555U);
  REQUIRE(!strcmp(buffer, "EDCB5433"));

  test::sprintf(buffer, "%%");
  REQUIRE(!strcmp(buffer, "%"));
}


TEST_CASE("width", "[]" ) {
  char buffer[100];

  test::sprintf(buffer, "%1s", "Hello testing");
  REQUIRE(!strcmp(buffer, "Hello testing"));

  test::sprintf(buffer, "%1d", 1024);
  REQUIRE(!strcmp(buffer, "1024"));

  test::sprintf(buffer, "%1d", -1024);
  REQUIRE(!strcmp(buffer, "-1024"));

  test::sprintf(buffer, "%1i", 1024);
  REQUIRE(!strcmp(buffer, "1024"));

  test::sprintf(buffer, "%1i", -1024);
  REQUIRE(!strcmp(buffer, "-1024"));

  test::sprintf(buffer, "%1u", 1024);
  REQUIRE(!strcmp(buffer, "1024"));

  test::sprintf(buffer, "%1u", 4294966272U);
  REQUIRE(!strcmp(buffer, "4294966272"));

  test::sprintf(buffer, "%1o", 511);
  REQUIRE(!strcmp(buffer, "777"));

  test::sprintf(buffer, "%1o", 4294966785U);
  REQUIRE(!strcmp(buffer, "37777777001"));

  test::sprintf(buffer, "%1x", 305441741);
  REQUIRE(!strcmp(buffer, "1234abcd"));

  test::sprintf(buffer, "%1x", 3989525555U);
  REQUIRE(!strcmp(buffer, "edcb5433"));

  test::sprintf(buffer, "%1X", 305441741);
  REQUIRE(!strcmp(buffer, "1234ABCD"));

  test::sprintf(buffer, "%1X", 3989525555U);
  REQUIRE(!strcmp(buffer, "EDCB5433"));

  test::sprintf(buffer, "%1c", 'x');
  REQUIRE(!strcmp(buffer, "x"));
}


TEST_CASE("width 20", "[]" ) {
  char buffer[100];

  test::sprintf(buffer, "%20s", "Hello");
  REQUIRE(!strcmp(buffer, "               Hello"));

  test::sprintf(buffer, "%20d", 1024);
  REQUIRE(!strcmp(buffer, "                1024"));

  test::sprintf(buffer, "%20d", -1024);
  REQUIRE(!strcmp(buffer, "               -1024"));

  test::sprintf(buffer, "%20i", 1024);
  REQUIRE(!strcmp(buffer, "                1024"));

  test::sprintf(buffer, "%20i", -1024);
  REQUIRE(!strcmp(buffer, "               -1024"));

  test::sprintf(buffer, "%20u", 1024);
  REQUIRE(!strcmp(buffer, "                1024"));

  test::sprintf(buffer, "%20u", 4294966272U);
  REQUIRE(!strcmp(buffer, "          4294966272"));

  test::sprintf(buffer, "%20o", 511);
  REQUIRE(!strcmp(buffer, "                 777"));

  test::sprintf(buffer, "%20o", 4294966785U);
  REQUIRE(!strcmp(buffer, "         37777777001"));

  test::sprintf(buffer, "%20x", 305441741);
  REQUIRE(!strcmp(buffer, "            1234abcd"));

  test::sprintf(buffer, "%20x", 3989525555U);
  REQUIRE(!strcmp(buffer, "            edcb5433"));

  test::sprintf(buffer, "%20X", 305441741);
  REQUIRE(!strcmp(buffer, "            1234ABCD"));

  test::sprintf(buffer, "%20X", 3989525555U);
  REQUIRE(!strcmp(buffer, "            EDCB5433"));

  test::sprintf(buffer, "%20c", 'x');
  REQUIRE(!strcmp(buffer, "                   x"));
}


TEST_CASE("width *20", "[]" ) {
  char buffer[100];

  test::sprintf(buffer, "%*s", 20, "Hello");
  REQUIRE(!strcmp(buffer, "               Hello"));

  test::sprintf(buffer, "%*d", 20, 1024);
  REQUIRE(!strcmp(buffer, "                1024"));

  test::sprintf(buffer, "%*d", 20, -1024);
  REQUIRE(!strcmp(buffer, "               -1024"));

  test::sprintf(buffer, "%*i", 20, 1024);
  REQUIRE(!strcmp(buffer, "                1024"));

  test::sprintf(buffer, "%*i", 20, -1024);
  REQUIRE(!strcmp(buffer, "               -1024"));

  test::sprintf(buffer, "%*u", 20, 1024);
  REQUIRE(!strcmp(buffer, "                1024"));

  test::sprintf(buffer, "%*u", 20, 4294966272U);
  REQUIRE(!strcmp(buffer, "          4294966272"));

  test::sprintf(buffer, "%*o", 20, 511);
  REQUIRE(!strcmp(buffer, "                 777"));

  test::sprintf(buffer, "%*o", 20, 4294966785U);
  REQUIRE(!strcmp(buffer, "         37777777001"));

  test::sprintf(buffer, "%*x", 20, 305441741);
  REQUIRE(!strcmp(buffer, "            1234abcd"));

  test::sprintf(buffer, "%*x", 20, 3989525555U);
  REQUIRE(!strcmp(buffer, "            edcb5433"));

  test::sprintf(buffer, "%*X", 20, 305441741);
  REQUIRE(!strcmp(buffer, "            1234ABCD"));

  test::sprintf(buffer, "%*X", 20, 3989525555U);
  REQUIRE(!strcmp(buffer, "            EDCB5433"));

  test::sprintf(buffer, "%*c", 20,'x');
  REQUIRE(!strcmp(buffer, "                   x"));
}


TEST_CASE("width -20", "[]" ) {
  char buffer[100];

  test::sprintf(buffer, "%-20s", "Hello");
  REQUIRE(!strcmp(buffer, "Hello               "));

  test::sprintf(buffer, "%-20d", 1024);
  REQUIRE(!strcmp(buffer, "1024                "));

  test::sprintf(buffer, "%-20d", -1024);
  REQUIRE(!strcmp(buffer, "-1024               "));

  test::sprintf(buffer, "%-20i", 1024);
  REQUIRE(!strcmp(buffer, "1024                "));

  test::sprintf(buffer, "%-20i", -1024);
  REQUIRE(!strcmp(buffer, "-1024               "));

  test::sprintf(buffer, "%-20u", 1024);
  REQUIRE(!strcmp(buffer, "1024                "));

  test::sprintf(buffer, "%-20.4f", 1024.1234);
  REQUIRE(!strcmp(buffer, "1024.1234           "));

  test::sprintf(buffer, "%-20u", 4294966272U);
  REQUIRE(!strcmp(buffer, "4294966272          "));

  test::sprintf(buffer, "%-20o", 511);
  REQUIRE(!strcmp(buffer, "777                 "));

  test::sprintf(buffer, "%-20o", 4294966785U);
  REQUIRE(!strcmp(buffer, "37777777001         "));

  test::sprintf(buffer, "%-20x", 305441741);
  REQUIRE(!strcmp(buffer, "1234abcd            "));

  test::sprintf(buffer, "%-20x", 3989525555U);
  REQUIRE(!strcmp(buffer, "edcb5433            "));

  test::sprintf(buffer, "%-20X", 305441741);
  REQUIRE(!strcmp(buffer, "1234ABCD            "));

  test::sprintf(buffer, "%-20X", 3989525555U);
  REQUIRE(!strcmp(buffer, "EDCB5433            "));

  test::sprintf(buffer, "%-20c", 'x');
  REQUIRE(!strcmp(buffer, "x                   "));

  test::sprintf(buffer, "|%5d| |%-2d| |%5d|", 9, 9, 9);
  REQUIRE(!strcmp(buffer, "|    9| |9 | |    9|"));

  test::sprintf(buffer, "|%5d| |%-2d| |%5d|", 10, 10, 10);
  REQUIRE(!strcmp(buffer, "|   10| |10| |   10|"));

  test::sprintf(buffer, "|%5d| |%-12d| |%5d|", 9, 9, 9);
  REQUIRE(!strcmp(buffer, "|    9| |9           | |    9|"));

  test::sprintf(buffer, "|%5d| |%-12d| |%5d|", 10, 10, 10);
  REQUIRE(!strcmp(buffer, "|   10| |10          | |   10|"));
}


TEST_CASE("width 0-20", "[]" ) {
  char buffer[100];

  test::sprintf(buffer, "%0-20s", "Hello");
  REQUIRE(!strcmp(buffer, "Hello               "));

  test::sprintf(buffer, "%0-20d", 1024);
  REQUIRE(!strcmp(buffer, "1024                "));

  test::sprintf(buffer, "%0-20d", -1024);
  REQUIRE(!strcmp(buffer, "-1024               "));

  test::sprintf(buffer, "%0-20i", 1024);
  REQUIRE(!strcmp(buffer, "1024                "));

  test::sprintf(buffer, "%0-20i", -1024);
  REQUIRE(!strcmp(buffer, "-1024               "));

  test::sprintf(buffer, "%0-20u", 1024);
  REQUIRE(!strcmp(buffer, "1024                "));

  test::sprintf(buffer, "%0-20u", 4294966272U);
  REQUIRE(!strcmp(buffer, "4294966272          "));

  test::sprintf(buffer, "%0-20o", 511);
  REQUIRE(!strcmp(buffer, "777                 "));

  test::sprintf(buffer, "%0-20o", 4294966785U);
  REQUIRE(!strcmp(buffer, "37777777001         "));

  test::sprintf(buffer, "%0-20x", 305441741);
  REQUIRE(!strcmp(buffer, "1234abcd            "));

  test::sprintf(buffer, "%0-20x", 3989525555U);
  REQUIRE(!strcmp(buffer, "edcb5433            "));

  test::sprintf(buffer, "%0-20X", 305441741);
  REQUIRE(!strcmp(buffer, "1234ABCD            "));

  test::sprintf(buffer, "%0-20X", 3989525555U);
  REQUIRE(!strcmp(buffer, "EDCB5433            "));

  test::sprintf(buffer, "%0-20c", 'x');
  REQUIRE(!strcmp(buffer, "x                   "));
}


TEST_CASE("padding 20", "[]" ) {
  char buffer[100];

  test::sprintf(buffer, "%020d", 1024);
  REQUIRE(!strcmp(buffer, "00000000000000001024"));

  test::sprintf(buffer, "%020d", -1024);
  REQUIRE(!strcmp(buffer, "-0000000000000001024"));

  test::sprintf(buffer, "%020i", 1024);
  REQUIRE(!strcmp(buffer, "00000000000000001024"));

  test::sprintf(buffer, "%020i", -1024);
  REQUIRE(!strcmp(buffer, "-0000000000000001024"));

  test::sprintf(buffer, "%020u", 1024);
  REQUIRE(!strcmp(buffer, "00000000000000001024"));

  test::sprintf(buffer, "%020u", 4294966272U);
  REQUIRE(!strcmp(buffer, "00000000004294966272"));

  test::sprintf(buffer, "%020o", 511);
  REQUIRE(!strcmp(buffer, "00000000000000000777"));

  test::sprintf(buffer, "%020o", 4294966785U);
  REQUIRE(!strcmp(buffer, "00000000037777777001"));

  test::sprintf(buffer, "%020x", 305441741);
  REQUIRE(!strcmp(buffer, "0000000000001234abcd"));

  test::sprintf(buffer, "%020x", 3989525555U);
  REQUIRE(!strcmp(buffer, "000000000000edcb5433"));

  test::sprintf(buffer, "%020X", 305441741);
  REQUIRE(!strcmp(buffer, "0000000000001234ABCD"));

  test::sprintf(buffer, "%020X", 3989525555U);
  REQUIRE(!strcmp(buffer, "000000000000EDCB5433"));
}


TEST_CASE("padding .20", "[]" ) {
  char buffer[100];

  test::sprintf(buffer, "%.20d", 1024);
  REQUIRE(!strcmp(buffer, "00000000000000001024"));

  test::sprintf(buffer, "%.20d", -1024);
  REQUIRE(!strcmp(buffer, "-00000000000000001024"));

  test::sprintf(buffer, "%.20i", 1024);
  REQUIRE(!strcmp(buffer, "00000000000000001024"));

  test::sprintf(buffer, "%.20i", -1024);
  REQUIRE(!strcmp(buffer, "-00000000000000001024"));

  test::sprintf(buffer, "%.20u", 1024);
  REQUIRE(!strcmp(buffer, "00000000000000001024"));

  test::sprintf(buffer, "%.20u", 4294966272U);
  REQUIRE(!strcmp(buffer, "00000000004294966272"));

  test::sprintf(buffer, "%.20o", 511);
  REQUIRE(!strcmp(buffer, "00000000000000000777"));

  test::sprintf(buffer, "%.20o", 4294966785U);
  REQUIRE(!strcmp(buffer, "00000000037777777001"));

  test::sprintf(buffer, "%.20x", 305441741);
  REQUIRE(!strcmp(buffer, "0000000000001234abcd"));

  test::sprintf(buffer, "%.20x", 3989525555U);
  REQUIRE(!strcmp(buffer, "000000000000edcb5433"));

  test::sprintf(buffer, "%.20X", 305441741);
  REQUIRE(!strcmp(buffer, "0000000000001234ABCD"));

  test::sprintf(buffer, "%.20X", 3989525555U);
  REQUIRE(!strcmp(buffer, "000000000000EDCB5433"));
}


TEST_CASE("padding #020", "[]" ) {
  char buffer[100];

  test::sprintf(buffer, "%#020d", 1024);
  REQUIRE(!strcmp(buffer, "00000000000000001024"));

  test::sprintf(buffer, "%#020d", -1024);
  REQUIRE(!strcmp(buffer, "-0000000000000001024"));

  test::sprintf(buffer, "%#020i", 1024);
  REQUIRE(!strcmp(buffer, "00000000000000001024"));

  test::sprintf(buffer, "%#020i", -1024);
  REQUIRE(!strcmp(buffer, "-0000000000000001024"));

  test::sprintf(buffer, "%#020u", 1024);
  REQUIRE(!strcmp(buffer, "00000000000000001024"));

  test::sprintf(buffer, "%#020u", 4294966272U);
  REQUIRE(!strcmp(buffer, "00000000004294966272"));

  test::sprintf(buffer, "%#020o", 511);
  REQUIRE(!strcmp(buffer, "00000000000000000777"));

  test::sprintf(buffer, "%#020o", 4294966785U);
  REQUIRE(!strcmp(buffer, "00000000037777777001"));

  test::sprintf(buffer, "%#020x", 305441741);
  REQUIRE(!strcmp(buffer, "0x00000000001234abcd"));

  test::sprintf(buffer, "%#020x", 3989525555U);
  REQUIRE(!strcmp(buffer, "0x0000000000edcb5433"));

  test::sprintf(buffer, "%#020X", 305441741);
  REQUIRE(!strcmp(buffer, "0X00000000001234ABCD"));

  test::sprintf(buffer, "%#020X", 3989525555U);
  REQUIRE(!strcmp(buffer, "0X0000000000EDCB5433"));
}


TEST_CASE("padding #20", "[]" ) {
  char buffer[100];

  test::sprintf(buffer, "%#20d", 1024);
  REQUIRE(!strcmp(buffer, "                1024"));

  test::sprintf(buffer, "%#20d", -1024);
  REQUIRE(!strcmp(buffer, "               -1024"));

  test::sprintf(buffer, "%#20i", 1024);
  REQUIRE(!strcmp(buffer, "                1024"));

  test::sprintf(buffer, "%#20i", -1024);
  REQUIRE(!strcmp(buffer, "               -1024"));

  test::sprintf(buffer, "%#20u", 1024);
  REQUIRE(!strcmp(buffer, "                1024"));

  test::sprintf(buffer, "%#20u", 4294966272U);
  REQUIRE(!strcmp(buffer, "          4294966272"));

  test::sprintf(buffer, "%#20o", 511);
  REQUIRE(!strcmp(buffer, "                0777"));

  test::sprintf(buffer, "%#20o", 4294966785U);
  REQUIRE(!strcmp(buffer, "        037777777001"));

  test::sprintf(buffer, "%#20x", 305441741);
  REQUIRE(!strcmp(buffer, "          0x1234abcd"));

  test::sprintf(buffer, "%#20x", 3989525555U);
  REQUIRE(!strcmp(buffer, "          0xedcb5433"));

  test::sprintf(buffer, "%#20X", 305441741);
  REQUIRE(!strcmp(buffer, "          0X1234ABCD"));

  test::sprintf(buffer, "%#20X", 3989525555U);
  REQUIRE(!strcmp(buffer, "          0XEDCB5433"));
}


TEST_CASE("padding 20.5", "[]" ) {
  char buffer[100];

  test::sprintf(buffer, "%20.5d", 1024);
  REQUIRE(!strcmp(buffer, "               01024"));

  test::sprintf(buffer, "%20.5d", -1024);
  REQUIRE(!strcmp(buffer, "              -01024"));

  test::sprintf(buffer, "%20.5i", 1024);
  REQUIRE(!strcmp(buffer, "               01024"));

  test::sprintf(buffer, "%20.5i", -1024);
  REQUIRE(!strcmp(buffer, "              -01024"));

  test::sprintf(buffer, "%20.5u", 1024);
  REQUIRE(!strcmp(buffer, "               01024"));

  test::sprintf(buffer, "%20.5u", 4294966272U);
  REQUIRE(!strcmp(buffer, "          4294966272"));

  test::sprintf(buffer, "%20.5o", 511);
  REQUIRE(!strcmp(buffer, "               00777"));

  test::sprintf(buffer, "%20.5o", 4294966785U);
  REQUIRE(!strcmp(buffer, "         37777777001"));

  test::sprintf(buffer, "%20.5x", 305441741);
  REQUIRE(!strcmp(buffer, "            1234abcd"));

  test::sprintf(buffer, "%20.10x", 3989525555U);
  REQUIRE(!strcmp(buffer, "          00edcb5433"));

  test::sprintf(buffer, "%20.5X", 305441741);
  REQUIRE(!strcmp(buffer, "            1234ABCD"));

  test::sprintf(buffer, "%20.10X", 3989525555U);
  REQUIRE(!strcmp(buffer, "          00EDCB5433"));
}


TEST_CASE("padding neg numbers", "[]" ) {
  char buffer[100];

  // space padding
  test::sprintf(buffer, "% 1d", -5);
  REQUIRE(!strcmp(buffer, "-5"));

  test::sprintf(buffer, "% 2d", -5);
  REQUIRE(!strcmp(buffer, "-5"));

  test::sprintf(buffer, "% 3d", -5);
  REQUIRE(!strcmp(buffer, " -5"));

  test::sprintf(buffer, "% 4d", -5);
  REQUIRE(!strcmp(buffer, "  -5"));

  // zero padding
  test::sprintf(buffer, "%01d", -5);
  REQUIRE(!strcmp(buffer, "-5"));

  test::sprintf(buffer, "%02d", -5);
  REQUIRE(!strcmp(buffer, "-5"));

  test::sprintf(buffer, "%03d", -5);
  REQUIRE(!strcmp(buffer, "-05"));

  test::sprintf(buffer, "%04d", -5);
  REQUIRE(!strcmp(buffer, "-005"));
}


TEST_CASE("float padding neg numbers", "[]" ) {
  char buffer[100];

  // space padding
  test::sprintf(buffer, "% 3.1f", -5.);
  REQUIRE(!strcmp(buffer, "-5.0"));

  test::sprintf(buffer, "% 4.1f", -5.);
  REQUIRE(!strcmp(buffer, "-5.0"));

  test::sprintf(buffer, "% 5.1f", -5.);
  REQUIRE(!strcmp(buffer, " -5.0"));

#ifndef PRINTF_DISABLE_SUPPORT_EXPONENTIAL
  test::sprintf(buffer, "% 6.1g", -5.);
  REQUIRE(!strcmp(buffer, "    -5"));

  test::sprintf(buffer, "% 6.1e", -5.);
  REQUIRE(!strcmp(buffer, "-5.0e+00"));

  test::sprintf(buffer, "% 10.1e", -5.);
  REQUIRE(!strcmp(buffer, "  -5.0e+00"));
#endif

  // zero padding
  test::sprintf(buffer, "%03.1f", -5.);
  REQUIRE(!strcmp(buffer, "-5.0"));

  test::sprintf(buffer, "%04.1f", -5.);
  REQUIRE(!strcmp(buffer, "-5.0"));

  test::sprintf(buffer, "%05.1f", -5.);
  REQUIRE(!strcmp(buffer, "-05.0"));

  // zero padding no decimal point
  test::sprintf(buffer, "%01.0f", -5.);
  REQUIRE(!strcmp(buffer, "-5"));

  test::sprintf(buffer, "%02.0f", -5.);
  REQUIRE(!strcmp(buffer, "-5"));

  test::sprintf(buffer, "%03.0f", -5.);
  REQUIRE(!strcmp(buffer, "-05"));

#ifndef PRINTF_DISABLE_SUPPORT_EXPONENTIAL
  test::sprintf(buffer, "%010.1e", -5.);
  REQUIRE(!strcmp(buffer, "-005.0e+00"));

  test::sprintf(buffer, "%07.0E", -5.);
  REQUIRE(!strcmp(buffer, "-05E+00"));

  test::sprintf(buffer, "%03.0g", -5.);
  REQUIRE(!strcmp(buffer, "-05"));
#endif
}

TEST_CASE("length", "[]" ) {
  char buffer[100];

  test::sprintf(buffer, "%.0s", "Hello testing");
  REQUIRE(!strcmp(buffer, ""));

  test::sprintf(buffer, "%20.0s", "Hello testing");
  REQUIRE(!strcmp(buffer, "                    "));

  test::sprintf(buffer, "%.s", "Hello testing");
  REQUIRE(!strcmp(buffer, ""));

  test::sprintf(buffer, "%20.s", "Hello testing");
  REQUIRE(!strcmp(buffer, "                    "));

  test::sprintf(buffer, "%20.0d", 1024);
  REQUIRE(!strcmp(buffer, "                1024"));

  test::sprintf(buffer, "%20.0d", -1024);
  REQUIRE(!strcmp(buffer, "               -1024"));

  test::sprintf(buffer, "%20.d", 0);
  REQUIRE(!strcmp(buffer, "                    "));

  test::sprintf(buffer, "%20.0i", 1024);
  REQUIRE(!strcmp(buffer, "                1024"));

  test::sprintf(buffer, "%20.i", -1024);
  REQUIRE(!strcmp(buffer, "               -1024"));

  test::sprintf(buffer, "%20.i", 0);
  REQUIRE(!strcmp(buffer, "                    "));

  test::sprintf(buffer, "%20.u", 1024);
  REQUIRE(!strcmp(buffer, "                1024"));

  test::sprintf(buffer, "%20.0u", 4294966272U);
  REQUIRE(!strcmp(buffer, "          4294966272"));

  test::sprintf(buffer, "%20.u", 0U);
  REQUIRE(!strcmp(buffer, "                    "));

  test::sprintf(buffer, "%20.o", 511);
  REQUIRE(!strcmp(buffer, "                 777"));

  test::sprintf(buffer, "%20.0o", 4294966785U);
  REQUIRE(!strcmp(buffer, "         37777777001"));

  test::sprintf(buffer, "%20.o", 0U);
  REQUIRE(!strcmp(buffer, "                    "));

  test::sprintf(buffer, "%20.x", 305441741);
  REQUIRE(!strcmp(buffer, "            1234abcd"));

  test::sprintf(buffer, "%50.x", 305441741);
  REQUIRE(!strcmp(buffer, "                                          1234abcd"));

  test::sprintf(buffer, "%50.x%10.u", 305441741, 12345);
  REQUIRE(!strcmp(buffer, "                                          1234abcd     12345"));

  test::sprintf(buffer, "%20.0x", 3989525555U);
  REQUIRE(!strcmp(buffer, "            edcb5433"));

  test::sprintf(buffer, "%20.x", 0U);
  REQUIRE(!strcmp(buffer, "                    "));

  test::sprintf(buffer, "%20.X", 305441741);
  REQUIRE(!strcmp(buffer, "            1234ABCD"));

  test::sprintf(buffer, "%20.0X", 3989525555U);
  REQUIRE(!strcmp(buffer, "            EDCB5433"));

  test::sprintf(buffer, "%20.X", 0U);
  REQUIRE(!strcmp(buffer, "                    "));

  test::sprintf(buffer, "%02.0u", 0U);
  REQUIRE(!strcmp(buffer, "  "));

  test::sprintf(buffer, "%02.0d", 0);
  REQUIRE(!strcmp(buffer, "  "));
}


TEST_CASE("float", "[]" ) {
  char buffer[100];

  // test special-case floats using math.h macros
  test::sprintf(buffer, "%8f", NAN);
  REQUIRE(!strcmp(buffer, "     nan"));

  test::sprintf(buffer, "%8f", INFINITY);
  REQUIRE(!strcmp(buffer, "     inf"));

  test::sprintf(buffer, "%-8f", (double) -INFINITY);
  REQUIRE(!strcmp(buffer, "-inf    "));

#ifndef PRINTF_DISABLE_SUPPORT_EXPONENTIAL
  test::sprintf(buffer, "%+8e", INFINITY);
  REQUIRE(!strcmp(buffer, "    +inf"));
#endif

  test::sprintf(buffer, "%.4f", 3.1415354);
  REQUIRE(!strcmp(buffer, "3.1415"));

  test::sprintf(buffer, "%.3f", 30343.1415354);
  REQUIRE(!strcmp(buffer, "30343.142"));

  test::sprintf(buffer, "%.0f", 34.1415354);
  REQUIRE(!strcmp(buffer, "34"));

  test::sprintf(buffer, "%.0f", 1.3);
  REQUIRE(!strcmp(buffer, "1"));

  test::sprintf(buffer, "%.0f", 1.55);
  REQUIRE(!strcmp(buffer, "2"));

  test::sprintf(buffer, "%.1f", 1.64);
  REQUIRE(!strcmp(buffer, "1.6"));

  test::sprintf(buffer, "%.2f", 42.8952);
  REQUIRE(!strcmp(buffer, "42.90"));

  test::sprintf(buffer, "%.9f", 42.8952);
  REQUIRE(!strcmp(buffer, "42.895200000"));

  test::sprintf(buffer, "%.10f", 42.895223);
  REQUIRE(!strcmp(buffer, "42.8952230000"));

  // this testcase checks, that the precision is truncated to 9 digits.
  // a perfect working float should return the whole number
  test::sprintf(buffer, "%.12f", 42.89522312345678);
  REQUIRE(!strcmp(buffer, "42.895223123000"));

  // this testcase checks, that the precision is truncated AND rounded to 9 digits.
  // a perfect working float should return the whole number
  test::sprintf(buffer, "%.12f", 42.89522387654321);
  REQUIRE(!strcmp(buffer, "42.895223877000"));

  test::sprintf(buffer, "%6.2f", 42.8952);
  REQUIRE(!strcmp(buffer, " 42.90"));

  test::sprintf(buffer, "%+6.2f", 42.8952);
  REQUIRE(!strcmp(buffer, "+42.90"));

  test::sprintf(buffer, "%+5.1f", 42.9252);
  REQUIRE(!strcmp(buffer, "+42.9"));

  test::sprintf(buffer, "%f", 42.5);
  REQUIRE(!strcmp(buffer, "42.500000"));

  test::sprintf(buffer, "%.1f", 42.5);
  REQUIRE(!strcmp(buffer, "42.5"));

  test::sprintf(buffer, "%f", 42167.0);
  REQUIRE(!strcmp(buffer, "42167.000000"));

  test::sprintf(buffer, "%.9f", -12345.987654321);
  REQUIRE(!strcmp(buffer, "-12345.987654321"));

  test::sprintf(buffer, "%.1f", 3.999);
  REQUIRE(!strcmp(buffer, "4.0"));

  test::sprintf(buffer, "%.0f", 3.5);
  REQUIRE(!strcmp(buffer, "4"));

  test::sprintf(buffer, "%.0f", 4.5);
  REQUIRE(!strcmp(buffer, "4"));

  test::sprintf(buffer, "%.0f", 3.49);
  REQUIRE(!strcmp(buffer, "3"));

  test::sprintf(buffer, "%.1f", 3.49);
  REQUIRE(!strcmp(buffer, "3.5"));

  test::sprintf(buffer, "a%-5.1f", 0.5);
  REQUIRE(!strcmp(buffer, "a0.5  "));

  test::sprintf(buffer, "a%-5.1fend", 0.5);
  REQUIRE(!strcmp(buffer, "a0.5  end"));

#ifndef PRINTF_DISABLE_SUPPORT_EXPONENTIAL
  test::sprintf(buffer, "%G", 12345.678);
  REQUIRE(!strcmp(buffer, "12345.7"));

  test::sprintf(buffer, "%.7G", 12345.678);
  REQUIRE(!strcmp(buffer, "12345.68"));

  test::sprintf(buffer, "%.5G", 123456789.);
  REQUIRE(!strcmp(buffer, "1.2346E+08"));

  test::sprintf(buffer, "%.6G", 12345.);
  REQUIRE(!strcmp(buffer, "12345.0"));

  test::sprintf(buffer, "%+12.4g", 123456789.);
  REQUIRE(!strcmp(buffer, "  +1.235e+08"));

  test::sprintf(buffer, "%.2G", 0.001234);
  REQUIRE(!strcmp(buffer, "0.0012"));

  test::sprintf(buffer, "%+10.4G", 0.001234);
  REQUIRE(!strcmp(buffer, " +0.001234"));

  test::sprintf(buffer, "%+012.4g", 0.00001234);
  REQUIRE(!strcmp(buffer, "+001.234e-05"));

  test::sprintf(buffer, "%.3g", -1.2345e-308);
  REQUIRE(!strcmp(buffer, "-1.23e-308"));

  test::sprintf(buffer, "%+.3E", 1.23e+308);
  REQUIRE(!strcmp(buffer, "+1.230E+308"));
#endif

  // out of range for float: should switch to exp notation if supported, else empty
  test::sprintf(buffer, "%.1f", 1E20);
#ifndef PRINTF_DISABLE_SUPPORT_EXPONENTIAL
  REQUIRE(!strcmp(buffer, "1.0e+20"));
#else
  REQUIRE(!strcmp(buffer, ""));
#endif

  // brute force float
  bool fail = false;
  std::stringstream str;
  str.precision(5);
  for (float i = -100000; i < 100000; i += 1) {
    test::sprintf(buffer, "%.5f", (double)(i / 10000));
    str.str("");
    str << std::fixed << i / 10000;
    fail = fail || !!strcmp(buffer, str.str().c_str());
  }
  REQUIRE(!fail);


#ifndef PRINTF_DISABLE_SUPPORT_EXPONENTIAL
  // brute force exp
  str.setf(std::ios::scientific, std::ios::floatfield);
  for (float i = -1e20; i < (float) 1e20; i += (float) 1e15) {
    test::sprintf(buffer, "%.5f", (double) i);
    str.str("");
    str << i;
    fail = fail || !!strcmp(buffer, str.str().c_str());
  }
  REQUIRE(!fail);
#endif
}


TEST_CASE("types", "[]" ) {
  char buffer[100];

  test::sprintf(buffer, "%i", 0);
  REQUIRE(!strcmp(buffer, "0"));

  test::sprintf(buffer, "%i", 1234);
  REQUIRE(!strcmp(buffer, "1234"));

  test::sprintf(buffer, "%i", 32767);
  REQUIRE(!strcmp(buffer, "32767"));

  test::sprintf(buffer, "%i", -32767);
  REQUIRE(!strcmp(buffer, "-32767"));

  test::sprintf(buffer, "%li", 30L);
  REQUIRE(!strcmp(buffer, "30"));

  test::sprintf(buffer, "%li", -2147483647L);
  REQUIRE(!strcmp(buffer, "-2147483647"));

  test::sprintf(buffer, "%li", 2147483647L);
  REQUIRE(!strcmp(buffer, "2147483647"));

  test::sprintf(buffer, "%lli", 30LL);
  REQUIRE(!strcmp(buffer, "30"));

  test::sprintf(buffer, "%lli", -9223372036854775807LL);
  REQUIRE(!strcmp(buffer, "-9223372036854775807"));

  test::sprintf(buffer, "%lli", 9223372036854775807LL);
  REQUIRE(!strcmp(buffer, "9223372036854775807"));

  test::sprintf(buffer, "%lu", 100000L);
  REQUIRE(!strcmp(buffer, "100000"));

  test::sprintf(buffer, "%lu", 0xFFFFFFFFL);
  REQUIRE(!strcmp(buffer, "4294967295"));

  test::sprintf(buffer, "%llu", 281474976710656LLU);
  REQUIRE(!strcmp(buffer, "281474976710656"));

  test::sprintf(buffer, "%llu", 18446744073709551615LLU);
  REQUIRE(!strcmp(buffer, "18446744073709551615"));

  test::sprintf(buffer, "%zu", 2147483647UL);
  REQUIRE(!strcmp(buffer, "2147483647"));

  test::sprintf(buffer, "%zd", 2147483647UL);
  REQUIRE(!strcmp(buffer, "2147483647"));

  if (sizeof(size_t) == sizeof(long)) {
    test::sprintf(buffer, "%zi", -2147483647L);
    REQUIRE(!strcmp(buffer, "-2147483647"));
  }
  else {
    test::sprintf(buffer, "%zi", -2147483647LL);
    REQUIRE(!strcmp(buffer, "-2147483647"));
  }

  test::sprintf(buffer, "%b", 60000);
  REQUIRE(!strcmp(buffer, "1110101001100000"));

  test::sprintf(buffer, "%lb", 12345678L);
  REQUIRE(!strcmp(buffer, "101111000110000101001110"));

  test::sprintf(buffer, "%o", 60000);
  REQUIRE(!strcmp(buffer, "165140"));

  test::sprintf(buffer, "%lo", 12345678L);
  REQUIRE(!strcmp(buffer, "57060516"));

  test::sprintf(buffer, "%lx", 0x12345678L);
  REQUIRE(!strcmp(buffer, "12345678"));

  test::sprintf(buffer, "%llx", 0x1234567891234567LLU);
  REQUIRE(!strcmp(buffer, "1234567891234567"));

  test::sprintf(buffer, "%lx", 0xabcdefabL);
  REQUIRE(!strcmp(buffer, "abcdefab"));

  test::sprintf(buffer, "%lX", 0xabcdefabL);
  REQUIRE(!strcmp(buffer, "ABCDEFAB"));

  test::sprintf(buffer, "%c", 'v');
  REQUIRE(!strcmp(buffer, "v"));

  test::sprintf(buffer, "%cv", 'w');
  REQUIRE(!strcmp(buffer, "wv"));

  test::sprintf(buffer, "%s", "A Test");
  REQUIRE(!strcmp(buffer, "A Test"));

  test::sprintf(buffer, "%hhu", 0xFFFFUL);
  REQUIRE(!strcmp(buffer, "255"));

  test::sprintf(buffer, "%hu", 0x123456UL);
  REQUIRE(!strcmp(buffer, "13398"));

  test::sprintf(buffer, "%s%hhi %hu", "Test", 10000, 0xFFFFFFFF);
  REQUIRE(!strcmp(buffer, "Test16 65535"));

  test::sprintf(buffer, "%tx", &buffer[10] - &buffer[0]);
  REQUIRE(!strcmp(buffer, "a"));

// TBD
  if (sizeof(intmax_t) == sizeof(long)) {
    test::sprintf(buffer, "%ji", -2147483647L);
    REQUIRE(!strcmp(buffer, "-2147483647"));
  }
  else {
    test::sprintf(buffer, "%ji", -2147483647LL);
    REQUIRE(!strcmp(buffer, "-2147483647"));
  }
}


TEST_CASE("pointer", "[]" ) {
  char buffer[100];

  test::sprintf(buffer, "%p", (void*)0x1234U);
  if (sizeof(void*) == 4U) {
    REQUIRE(!strcmp(buffer, "00001234"));
  }
  else {
    REQUIRE(!strcmp(buffer, "0000000000001234"));
  }

  test::sprintf(buffer, "%p", (void*)0x12345678U);
  if (sizeof(void*) == 4U) {
    REQUIRE(!strcmp(buffer, "12345678"));
  }
  else {
    REQUIRE(!strcmp(buffer, "0000000012345678"));
  }

  test::sprintf(buffer, "%p-%p", (void*)0x12345678U, (void*)0x7EDCBA98U);
  if (sizeof(void*) == 4U) {
    REQUIRE(!strcmp(buffer, "12345678-7EDCBA98"));
  }
  else {
    REQUIRE(!strcmp(buffer, "0000000012345678-000000007EDCBA98"));
  }

  if (sizeof(uintptr_t) == sizeof(uint64_t)) {
    test::sprintf(buffer, "%p", (void*)(uintptr_t)0xFFFFFFFFU);
    REQUIRE(!strcmp(buffer, "00000000FFFFFFFF"));
  }
  else {
    test::sprintf(buffer, "%p", (void*)(uintptr_t)0xFFFFFFFFU);
    REQUIRE(!strcmp(buffer, "FFFFFFFF"));
  }
}


TEST_CASE("unknown flag", "[]" ) {
  char buffer[100];

  test::sprintf(buffer, "%kmarco", 42, 37);
  REQUIRE(!strcmp(buffer, "kmarco"));
}


TEST_CASE("string length", "[]" ) {
  char buffer[100];

  test::sprintf(buffer, "%.4s", "This is a test");
  REQUIRE(!strcmp(buffer, "This"));

  test::sprintf(buffer, "%.4s", "test");
  REQUIRE(!strcmp(buffer, "test"));

  test::sprintf(buffer, "%.7s", "123");
  REQUIRE(!strcmp(buffer, "123"));

  test::sprintf(buffer, "%.7s", "");
  REQUIRE(!strcmp(buffer, ""));

  test::sprintf(buffer, "%.4s%.2s", "123456", "abcdef");
  REQUIRE(!strcmp(buffer, "1234ab"));

  test::sprintf(buffer, "%.4.2s", "123456");
  REQUIRE(!strcmp(buffer, ".2s"));

  test::sprintf(buffer, "%.*s", 3, "123456");
  REQUIRE(!strcmp(buffer, "123"));
}


TEST_CASE("buffer length", "[]" ) {
  char buffer[100];
  int ret;

  ret = test::snprintf(nullptr, 10, "%s", "Test");
  REQUIRE(ret == 4);
  ret = test::snprintf(nullptr, 0, "%s", "Test");
  REQUIRE(ret == 4);

  buffer[0] = (char)0xA5;
  ret = test::snprintf(buffer, 0, "%s", "Test");
  REQUIRE(buffer[0] == (char)0xA5);
  REQUIRE(ret == 4);

  buffer[0] = (char)0xCC;
  test::snprintf(buffer, 1, "%s", "Test");
  REQUIRE(buffer[0] == '\0');

  test::snprintf(buffer, 2, "%s", "Hello");
  REQUIRE(!strcmp(buffer, "H"));
}


TEST_CASE("ret value", "[]" ) {
  char buffer[100] ;
  int ret;

  ret = test::snprintf(buffer, 6, "0%s", "1234");
  REQUIRE(!strcmp(buffer, "01234"));
  REQUIRE(ret == 5);

  ret = test::snprintf(buffer, 6, "0%s", "12345");
  REQUIRE(!strcmp(buffer, "01234"));
  REQUIRE(ret == 6);  // '5' is truncated

  ret = test::snprintf(buffer, 6, "0%s", "1234567");
  REQUIRE(!strcmp(buffer, "01234"));
  REQUIRE(ret == 8);  // '567' are truncated

  ret = test::snprintf(buffer, 10, "hello, world");
  REQUIRE(ret == 12);

  ret = test::snprintf(buffer, 3, "%d", 10000);
  REQUIRE(ret == 5);
  REQUIRE(strlen(buffer) == 2U);
  REQUIRE(buffer[0] == '1');
  REQUIRE(buffer[1] == '0');
  REQUIRE(buffer[2] == '\0');
}


TEST_CASE("misc", "[]" ) {
  char buffer[100];

  test::sprintf(buffer, "%u%u%ctest%d %s", 5, 3000, 'a', -20, "bit");
  REQUIRE(!strcmp(buffer, "53000atest-20 bit"));

  test::sprintf(buffer, "%.*f", 2, 0.33333333);
  REQUIRE(!strcmp(buffer, "0.33"));

  test::sprintf(buffer, "%.*d", -1, 1);
  REQUIRE(!strcmp(buffer, "1"));

  test::sprintf(buffer, "%.3s", "foobar");
  REQUIRE(!strcmp(buffer, "foo"));

  test::sprintf(buffer, "% .0d", 0);
  REQUIRE(!strcmp(buffer, " "));

  test::sprintf(buffer, "%10.5d", 4);
  REQUIRE(!strcmp(buffer, "     00004"));

  test::sprintf(buffer, "%*sx", -3, "hi");
  REQUIRE(!strcmp(buffer, "hi x"));

#ifndef PRINTF_DISABLE_SUPPORT_EXPONENTIAL
  test::sprintf(buffer, "%.*g", 2, 0.33333333);
  REQUIRE(!strcmp(buffer, "0.33"));

  test::sprintf(buffer, "%.*e", 2, 0.33333333);
  REQUIRE(!strcmp(buffer, "3.33e-01"));
#endif
}
=======
///////////////////////////////////////////////////////////////////////////////
// \author (c) Marco Paland (info@paland.com)
//             2017-2019, PALANDesign Hannover, Germany
//
// \license The MIT License (MIT)
//
// Permission is hereby granted, free of charge, to any person obtaining a copy
// of this software and associated documentation files (the "Software"), to deal
// in the Software without restriction, including without limitation the rights
// to use, copy, modify, merge, publish, distribute, sublicense, and/or sell
// copies of the Software, and to permit persons to whom the Software is
// furnished to do so, subject to the following conditions:
// 
// The above copyright notice and this permission notice shall be included in
// all copies or substantial portions of the Software.
// 
// THE SOFTWARE IS PROVIDED "AS IS", WITHOUT WARRANTY OF ANY KIND, EXPRESS OR
// IMPLIED, INCLUDING BUT NOT LIMITED TO THE WARRANTIES OF MERCHANTABILITY,
// FITNESS FOR A PARTICULAR PURPOSE AND NONINFRINGEMENT. IN NO EVENT SHALL THE
// AUTHORS OR COPYRIGHT HOLDERS BE LIABLE FOR ANY CLAIM, DAMAGES OR OTHER
// LIABILITY, WHETHER IN AN ACTION OF CONTRACT, TORT OR OTHERWISE, ARISING FROM,
// OUT OF OR IN CONNECTION WITH THE SOFTWARE OR THE USE OR OTHER DEALINGS IN
// THE SOFTWARE.
//
// \brief printf unit tests
//
///////////////////////////////////////////////////////////////////////////////

// use the 'catch' test framework
#define CATCH_CONFIG_MAIN
#include "catch.hpp"

#include <string.h>
#include <sstream>
#include <math.h>


namespace test {
  // use functions in own test namespace to avoid stdio conflicts
  #include "../printf.h"
  #include "../printf.c"
} // namespace test


// dummy putchar
static char   printf_buffer[100];
static size_t printf_idx = 0U;

void test::_putchar(char character)
{
  printf_buffer[printf_idx++] = character;
}

void _out_fct(char character, void* arg)
{
  (void)arg;
  printf_buffer[printf_idx++] = character;
}


TEST_CASE("printf", "[]" ) {
  printf_idx = 0U;
  memset(printf_buffer, 0xCC, 100U);
  REQUIRE(test::printf("% d", 4232) == 5);
  REQUIRE(printf_buffer[5] == (char)0xCC);
  printf_buffer[5] = 0;
  REQUIRE(!strcmp(printf_buffer, " 4232"));
}


TEST_CASE("fctprintf", "[]" ) {
  printf_idx = 0U;
  memset(printf_buffer, 0xCC, 100U);
  test::fctprintf(&_out_fct, nullptr, "This is a test of %X", 0x12EFU);
  REQUIRE(!strncmp(printf_buffer, "This is a test of 12EF", 22U));
  REQUIRE(printf_buffer[22] == (char)0xCC);
}


TEST_CASE("snprintf", "[]" ) {
  char buffer[100];

  test::snprintf(buffer, 100U, "%d", -1000);
  REQUIRE(!strcmp(buffer, "-1000"));

  test::snprintf(buffer, 3U, "%d", -1000);
  REQUIRE(!strcmp(buffer, "-1"));
}

static void vprintf_builder_1(char* buffer, ...)
{
  va_list args;
  va_start(args, buffer);
  test::vprintf("%d", args);
  va_end(args);
}

static void vsnprintf_builder_1(char* buffer, ...)
{
  va_list args;
  va_start(args, buffer);
  test::vsnprintf(buffer, 100U, "%d", args);
  va_end(args);
}

static void vsnprintf_builder_3(char* buffer, ...)
{
  va_list args;
  va_start(args, buffer);
  test::vsnprintf(buffer, 100U, "%d %d %s", args);
  va_end(args);
}


TEST_CASE("vprintf", "[]" ) {
  char buffer[100];
  printf_idx = 0U;
  memset(printf_buffer, 0xCC, 100U);
  vprintf_builder_1(buffer, 2345);
  REQUIRE(printf_buffer[4] == (char)0xCC);
  printf_buffer[4] = 0;
  REQUIRE(!strcmp(printf_buffer, "2345"));
}


TEST_CASE("vsnprintf", "[]" ) {
  char buffer[100];

  vsnprintf_builder_1(buffer, -1);
  REQUIRE(!strcmp(buffer, "-1"));

  vsnprintf_builder_3(buffer, 3, -1000, "test");
  REQUIRE(!strcmp(buffer, "3 -1000 test"));
}


TEST_CASE("space flag", "[]" ) {
  char buffer[100];

  test::sprintf(buffer, "% d", 42);
  REQUIRE(!strcmp(buffer, " 42"));

  test::sprintf(buffer, "% d", -42);
  REQUIRE(!strcmp(buffer, "-42"));

  test::sprintf(buffer, "% 5d", 42);
  REQUIRE(!strcmp(buffer, "   42"));

  test::sprintf(buffer, "% 5d", -42);
  REQUIRE(!strcmp(buffer, "  -42"));

  test::sprintf(buffer, "% 15d", 42);
  REQUIRE(!strcmp(buffer, "             42"));

  test::sprintf(buffer, "% 15d", -42);
  REQUIRE(!strcmp(buffer, "            -42"));

  test::sprintf(buffer, "% 15d", -42);
  REQUIRE(!strcmp(buffer, "            -42"));

  test::sprintf(buffer, "% 15.3f", -42.987);
  REQUIRE(!strcmp(buffer, "        -42.987"));

  test::sprintf(buffer, "% 15.3f", 42.987);
  REQUIRE(!strcmp(buffer, "         42.987"));

  test::sprintf(buffer, "% s", "Hello testing");
  REQUIRE(!strcmp(buffer, "Hello testing"));

  test::sprintf(buffer, "% d", 1024);
  REQUIRE(!strcmp(buffer, " 1024"));

  test::sprintf(buffer, "% d", -1024);
  REQUIRE(!strcmp(buffer, "-1024"));

  test::sprintf(buffer, "% i", 1024);
  REQUIRE(!strcmp(buffer, " 1024"));

  test::sprintf(buffer, "% i", -1024);
  REQUIRE(!strcmp(buffer, "-1024"));

  test::sprintf(buffer, "% u", 1024);
  REQUIRE(!strcmp(buffer, "1024"));

  test::sprintf(buffer, "% u", 4294966272U);
  REQUIRE(!strcmp(buffer, "4294966272"));

  test::sprintf(buffer, "% o", 511);
  REQUIRE(!strcmp(buffer, "777"));

  test::sprintf(buffer, "% o", 4294966785U);
  REQUIRE(!strcmp(buffer, "37777777001"));

  test::sprintf(buffer, "% x", 305441741);
  REQUIRE(!strcmp(buffer, "1234abcd"));

  test::sprintf(buffer, "% x", 3989525555U);
  REQUIRE(!strcmp(buffer, "edcb5433"));

  test::sprintf(buffer, "% X", 305441741);
  REQUIRE(!strcmp(buffer, "1234ABCD"));

  test::sprintf(buffer, "% X", 3989525555U);
  REQUIRE(!strcmp(buffer, "EDCB5433"));

  test::sprintf(buffer, "% c", 'x');
  REQUIRE(!strcmp(buffer, "x"));
}


TEST_CASE("+ flag", "[]" ) {
  char buffer[100];

  test::sprintf(buffer, "%+d", 42);
  REQUIRE(!strcmp(buffer, "+42"));

  test::sprintf(buffer, "%+d", -42);
  REQUIRE(!strcmp(buffer, "-42"));

  test::sprintf(buffer, "%+5d", 42);
  REQUIRE(!strcmp(buffer, "  +42"));

  test::sprintf(buffer, "%+5d", -42);
  REQUIRE(!strcmp(buffer, "  -42"));

  test::sprintf(buffer, "%+15d", 42);
  REQUIRE(!strcmp(buffer, "            +42"));

  test::sprintf(buffer, "%+15d", -42);
  REQUIRE(!strcmp(buffer, "            -42"));

  test::sprintf(buffer, "%+s", "Hello testing");
  REQUIRE(!strcmp(buffer, "Hello testing"));

  test::sprintf(buffer, "%+d", 1024);
  REQUIRE(!strcmp(buffer, "+1024"));

  test::sprintf(buffer, "%+d", -1024);
  REQUIRE(!strcmp(buffer, "-1024"));

  test::sprintf(buffer, "%+i", 1024);
  REQUIRE(!strcmp(buffer, "+1024"));

  test::sprintf(buffer, "%+i", -1024);
  REQUIRE(!strcmp(buffer, "-1024"));

  test::sprintf(buffer, "%+u", 1024);
  REQUIRE(!strcmp(buffer, "1024"));

  test::sprintf(buffer, "%+u", 4294966272U);
  REQUIRE(!strcmp(buffer, "4294966272"));

  test::sprintf(buffer, "%+o", 511);
  REQUIRE(!strcmp(buffer, "777"));

  test::sprintf(buffer, "%+o", 4294966785U);
  REQUIRE(!strcmp(buffer, "37777777001"));

  test::sprintf(buffer, "%+x", 305441741);
  REQUIRE(!strcmp(buffer, "1234abcd"));

  test::sprintf(buffer, "%+x", 3989525555U);
  REQUIRE(!strcmp(buffer, "edcb5433"));

  test::sprintf(buffer, "%+X", 305441741);
  REQUIRE(!strcmp(buffer, "1234ABCD"));

  test::sprintf(buffer, "%+X", 3989525555U);
  REQUIRE(!strcmp(buffer, "EDCB5433"));

  test::sprintf(buffer, "%+c", 'x');
  REQUIRE(!strcmp(buffer, "x"));

  test::sprintf(buffer, "%+.0d", 0);
  REQUIRE(!strcmp(buffer, "+"));
}


TEST_CASE("0 flag", "[]" ) {
  char buffer[100];

  test::sprintf(buffer, "%0d", 42);
  REQUIRE(!strcmp(buffer, "42"));

  test::sprintf(buffer, "%0ld", 42L);
  REQUIRE(!strcmp(buffer, "42"));

  test::sprintf(buffer, "%0d", -42);
  REQUIRE(!strcmp(buffer, "-42"));

  test::sprintf(buffer, "%05d", 42);
  REQUIRE(!strcmp(buffer, "00042"));

  test::sprintf(buffer, "%05d", -42);
  REQUIRE(!strcmp(buffer, "-0042"));

  test::sprintf(buffer, "%015d", 42);
  REQUIRE(!strcmp(buffer, "000000000000042"));

  test::sprintf(buffer, "%015d", -42);
  REQUIRE(!strcmp(buffer, "-00000000000042"));

  test::sprintf(buffer, "%015.2f", 42.1234);
  REQUIRE(!strcmp(buffer, "000000000042.12"));

  test::sprintf(buffer, "%015.3f", 42.9876);
  REQUIRE(!strcmp(buffer, "00000000042.988"));

  test::sprintf(buffer, "%015.5f", -42.9876);
  REQUIRE(!strcmp(buffer, "-00000042.98760"));
}


TEST_CASE("- flag", "[]" ) {
  char buffer[100];

  test::sprintf(buffer, "%-d", 42);
  REQUIRE(!strcmp(buffer, "42"));

  test::sprintf(buffer, "%-d", -42);
  REQUIRE(!strcmp(buffer, "-42"));

  test::sprintf(buffer, "%-5d", 42);
  REQUIRE(!strcmp(buffer, "42   "));

  test::sprintf(buffer, "%-5d", -42);
  REQUIRE(!strcmp(buffer, "-42  "));

  test::sprintf(buffer, "%-15d", 42);
  REQUIRE(!strcmp(buffer, "42             "));

  test::sprintf(buffer, "%-15d", -42);
  REQUIRE(!strcmp(buffer, "-42            "));

  test::sprintf(buffer, "%-0d", 42);
  REQUIRE(!strcmp(buffer, "42"));

  test::sprintf(buffer, "%-0d", -42);
  REQUIRE(!strcmp(buffer, "-42"));

  test::sprintf(buffer, "%-05d", 42);
  REQUIRE(!strcmp(buffer, "42   "));

  test::sprintf(buffer, "%-05d", -42);
  REQUIRE(!strcmp(buffer, "-42  "));

  test::sprintf(buffer, "%-015d", 42);
  REQUIRE(!strcmp(buffer, "42             "));

  test::sprintf(buffer, "%-015d", -42);
  REQUIRE(!strcmp(buffer, "-42            "));

  test::sprintf(buffer, "%0-d", 42);
  REQUIRE(!strcmp(buffer, "42"));

  test::sprintf(buffer, "%0-d", -42);
  REQUIRE(!strcmp(buffer, "-42"));

  test::sprintf(buffer, "%0-5d", 42);
  REQUIRE(!strcmp(buffer, "42   "));

  test::sprintf(buffer, "%0-5d", -42);
  REQUIRE(!strcmp(buffer, "-42  "));

  test::sprintf(buffer, "%0-15d", 42);
  REQUIRE(!strcmp(buffer, "42             "));

  test::sprintf(buffer, "%0-15d", -42);
  REQUIRE(!strcmp(buffer, "-42            "));

  test::sprintf(buffer, "%0-15.3e", -42.);
#ifndef PRINTF_DISABLE_SUPPORT_EXPONENTIAL
  REQUIRE(!strcmp(buffer, "-4.200e+01     "));
#else
  REQUIRE(!strcmp(buffer, "e"));
#endif

  test::sprintf(buffer, "%0-15.3g", -42.);
#ifndef PRINTF_DISABLE_SUPPORT_EXPONENTIAL
  REQUIRE(!strcmp(buffer, "-42.0          "));
#else
  REQUIRE(!strcmp(buffer, "g"));
#endif
}


TEST_CASE("# flag", "[]" ) {
  char buffer[100];

  test::sprintf(buffer, "%#.0x", 0);
  REQUIRE(!strcmp(buffer, ""));
  test::sprintf(buffer, "%#.1x", 0);
  REQUIRE(!strcmp(buffer, "0"));
  test::sprintf(buffer, "%#.0llx", (long long)0);
  REQUIRE(!strcmp(buffer, ""));
  test::sprintf(buffer, "%#.8x", 0x614e);
  REQUIRE(!strcmp(buffer, "0x0000614e"));
  test::sprintf(buffer,"%#b", 6);
  REQUIRE(!strcmp(buffer, "0b110"));
}


TEST_CASE("specifier", "[]" ) {
  char buffer[100];

  test::sprintf(buffer, "Hello testing");
  REQUIRE(!strcmp(buffer, "Hello testing"));

  test::sprintf(buffer, "%s", "Hello testing");
  REQUIRE(!strcmp(buffer, "Hello testing"));

  test::sprintf(buffer, "%d", 1024);
  REQUIRE(!strcmp(buffer, "1024"));

  test::sprintf(buffer, "%d", -1024);
  REQUIRE(!strcmp(buffer, "-1024"));

  test::sprintf(buffer, "%i", 1024);
  REQUIRE(!strcmp(buffer, "1024"));

  test::sprintf(buffer, "%i", -1024);
  REQUIRE(!strcmp(buffer, "-1024"));

  test::sprintf(buffer, "%u", 1024);
  REQUIRE(!strcmp(buffer, "1024"));

  test::sprintf(buffer, "%u", 4294966272U);
  REQUIRE(!strcmp(buffer, "4294966272"));

  test::sprintf(buffer, "%o", 511);
  REQUIRE(!strcmp(buffer, "777"));

  test::sprintf(buffer, "%o", 4294966785U);
  REQUIRE(!strcmp(buffer, "37777777001"));

  test::sprintf(buffer, "%x", 305441741);
  REQUIRE(!strcmp(buffer, "1234abcd"));

  test::sprintf(buffer, "%x", 3989525555U);
  REQUIRE(!strcmp(buffer, "edcb5433"));

  test::sprintf(buffer, "%X", 305441741);
  REQUIRE(!strcmp(buffer, "1234ABCD"));

  test::sprintf(buffer, "%X", 3989525555U);
  REQUIRE(!strcmp(buffer, "EDCB5433"));

  test::sprintf(buffer, "%%");
  REQUIRE(!strcmp(buffer, "%"));
}


TEST_CASE("width", "[]" ) {
  char buffer[100];

  test::sprintf(buffer, "%1s", "Hello testing");
  REQUIRE(!strcmp(buffer, "Hello testing"));

  test::sprintf(buffer, "%1d", 1024);
  REQUIRE(!strcmp(buffer, "1024"));

  test::sprintf(buffer, "%1d", -1024);
  REQUIRE(!strcmp(buffer, "-1024"));

  test::sprintf(buffer, "%1i", 1024);
  REQUIRE(!strcmp(buffer, "1024"));

  test::sprintf(buffer, "%1i", -1024);
  REQUIRE(!strcmp(buffer, "-1024"));

  test::sprintf(buffer, "%1u", 1024);
  REQUIRE(!strcmp(buffer, "1024"));

  test::sprintf(buffer, "%1u", 4294966272U);
  REQUIRE(!strcmp(buffer, "4294966272"));

  test::sprintf(buffer, "%1o", 511);
  REQUIRE(!strcmp(buffer, "777"));

  test::sprintf(buffer, "%1o", 4294966785U);
  REQUIRE(!strcmp(buffer, "37777777001"));

  test::sprintf(buffer, "%1x", 305441741);
  REQUIRE(!strcmp(buffer, "1234abcd"));

  test::sprintf(buffer, "%1x", 3989525555U);
  REQUIRE(!strcmp(buffer, "edcb5433"));

  test::sprintf(buffer, "%1X", 305441741);
  REQUIRE(!strcmp(buffer, "1234ABCD"));

  test::sprintf(buffer, "%1X", 3989525555U);
  REQUIRE(!strcmp(buffer, "EDCB5433"));

  test::sprintf(buffer, "%1c", 'x');
  REQUIRE(!strcmp(buffer, "x"));
}


TEST_CASE("width 20", "[]" ) {
  char buffer[100];

  test::sprintf(buffer, "%20s", "Hello");
  REQUIRE(!strcmp(buffer, "               Hello"));

  test::sprintf(buffer, "%20d", 1024);
  REQUIRE(!strcmp(buffer, "                1024"));

  test::sprintf(buffer, "%20d", -1024);
  REQUIRE(!strcmp(buffer, "               -1024"));

  test::sprintf(buffer, "%20i", 1024);
  REQUIRE(!strcmp(buffer, "                1024"));

  test::sprintf(buffer, "%20i", -1024);
  REQUIRE(!strcmp(buffer, "               -1024"));

  test::sprintf(buffer, "%20u", 1024);
  REQUIRE(!strcmp(buffer, "                1024"));

  test::sprintf(buffer, "%20u", 4294966272U);
  REQUIRE(!strcmp(buffer, "          4294966272"));

  test::sprintf(buffer, "%20o", 511);
  REQUIRE(!strcmp(buffer, "                 777"));

  test::sprintf(buffer, "%20o", 4294966785U);
  REQUIRE(!strcmp(buffer, "         37777777001"));

  test::sprintf(buffer, "%20x", 305441741);
  REQUIRE(!strcmp(buffer, "            1234abcd"));

  test::sprintf(buffer, "%20x", 3989525555U);
  REQUIRE(!strcmp(buffer, "            edcb5433"));

  test::sprintf(buffer, "%20X", 305441741);
  REQUIRE(!strcmp(buffer, "            1234ABCD"));

  test::sprintf(buffer, "%20X", 3989525555U);
  REQUIRE(!strcmp(buffer, "            EDCB5433"));

  test::sprintf(buffer, "%20c", 'x');
  REQUIRE(!strcmp(buffer, "                   x"));
}


TEST_CASE("width *20", "[]" ) {
  char buffer[100];

  test::sprintf(buffer, "%*s", 20, "Hello");
  REQUIRE(!strcmp(buffer, "               Hello"));

  test::sprintf(buffer, "%*d", 20, 1024);
  REQUIRE(!strcmp(buffer, "                1024"));

  test::sprintf(buffer, "%*d", 20, -1024);
  REQUIRE(!strcmp(buffer, "               -1024"));

  test::sprintf(buffer, "%*i", 20, 1024);
  REQUIRE(!strcmp(buffer, "                1024"));

  test::sprintf(buffer, "%*i", 20, -1024);
  REQUIRE(!strcmp(buffer, "               -1024"));

  test::sprintf(buffer, "%*u", 20, 1024);
  REQUIRE(!strcmp(buffer, "                1024"));

  test::sprintf(buffer, "%*u", 20, 4294966272U);
  REQUIRE(!strcmp(buffer, "          4294966272"));

  test::sprintf(buffer, "%*o", 20, 511);
  REQUIRE(!strcmp(buffer, "                 777"));

  test::sprintf(buffer, "%*o", 20, 4294966785U);
  REQUIRE(!strcmp(buffer, "         37777777001"));

  test::sprintf(buffer, "%*x", 20, 305441741);
  REQUIRE(!strcmp(buffer, "            1234abcd"));

  test::sprintf(buffer, "%*x", 20, 3989525555U);
  REQUIRE(!strcmp(buffer, "            edcb5433"));

  test::sprintf(buffer, "%*X", 20, 305441741);
  REQUIRE(!strcmp(buffer, "            1234ABCD"));

  test::sprintf(buffer, "%*X", 20, 3989525555U);
  REQUIRE(!strcmp(buffer, "            EDCB5433"));

  test::sprintf(buffer, "%*c", 20,'x');
  REQUIRE(!strcmp(buffer, "                   x"));
}


TEST_CASE("width -20", "[]" ) {
  char buffer[100];

  test::sprintf(buffer, "%-20s", "Hello");
  REQUIRE(!strcmp(buffer, "Hello               "));

  test::sprintf(buffer, "%-20d", 1024);
  REQUIRE(!strcmp(buffer, "1024                "));

  test::sprintf(buffer, "%-20d", -1024);
  REQUIRE(!strcmp(buffer, "-1024               "));

  test::sprintf(buffer, "%-20i", 1024);
  REQUIRE(!strcmp(buffer, "1024                "));

  test::sprintf(buffer, "%-20i", -1024);
  REQUIRE(!strcmp(buffer, "-1024               "));

  test::sprintf(buffer, "%-20u", 1024);
  REQUIRE(!strcmp(buffer, "1024                "));

  test::sprintf(buffer, "%-20.4f", 1024.1234);
  REQUIRE(!strcmp(buffer, "1024.1234           "));

  test::sprintf(buffer, "%-20u", 4294966272U);
  REQUIRE(!strcmp(buffer, "4294966272          "));

  test::sprintf(buffer, "%-20o", 511);
  REQUIRE(!strcmp(buffer, "777                 "));

  test::sprintf(buffer, "%-20o", 4294966785U);
  REQUIRE(!strcmp(buffer, "37777777001         "));

  test::sprintf(buffer, "%-20x", 305441741);
  REQUIRE(!strcmp(buffer, "1234abcd            "));

  test::sprintf(buffer, "%-20x", 3989525555U);
  REQUIRE(!strcmp(buffer, "edcb5433            "));

  test::sprintf(buffer, "%-20X", 305441741);
  REQUIRE(!strcmp(buffer, "1234ABCD            "));

  test::sprintf(buffer, "%-20X", 3989525555U);
  REQUIRE(!strcmp(buffer, "EDCB5433            "));

  test::sprintf(buffer, "%-20c", 'x');
  REQUIRE(!strcmp(buffer, "x                   "));

  test::sprintf(buffer, "|%5d| |%-2d| |%5d|", 9, 9, 9);
  REQUIRE(!strcmp(buffer, "|    9| |9 | |    9|"));

  test::sprintf(buffer, "|%5d| |%-2d| |%5d|", 10, 10, 10);
  REQUIRE(!strcmp(buffer, "|   10| |10| |   10|"));

  test::sprintf(buffer, "|%5d| |%-12d| |%5d|", 9, 9, 9);
  REQUIRE(!strcmp(buffer, "|    9| |9           | |    9|"));

  test::sprintf(buffer, "|%5d| |%-12d| |%5d|", 10, 10, 10);
  REQUIRE(!strcmp(buffer, "|   10| |10          | |   10|"));
}


TEST_CASE("width 0-20", "[]" ) {
  char buffer[100];

  test::sprintf(buffer, "%0-20s", "Hello");
  REQUIRE(!strcmp(buffer, "Hello               "));

  test::sprintf(buffer, "%0-20d", 1024);
  REQUIRE(!strcmp(buffer, "1024                "));

  test::sprintf(buffer, "%0-20d", -1024);
  REQUIRE(!strcmp(buffer, "-1024               "));

  test::sprintf(buffer, "%0-20i", 1024);
  REQUIRE(!strcmp(buffer, "1024                "));

  test::sprintf(buffer, "%0-20i", -1024);
  REQUIRE(!strcmp(buffer, "-1024               "));

  test::sprintf(buffer, "%0-20u", 1024);
  REQUIRE(!strcmp(buffer, "1024                "));

  test::sprintf(buffer, "%0-20u", 4294966272U);
  REQUIRE(!strcmp(buffer, "4294966272          "));

  test::sprintf(buffer, "%0-20o", 511);
  REQUIRE(!strcmp(buffer, "777                 "));

  test::sprintf(buffer, "%0-20o", 4294966785U);
  REQUIRE(!strcmp(buffer, "37777777001         "));

  test::sprintf(buffer, "%0-20x", 305441741);
  REQUIRE(!strcmp(buffer, "1234abcd            "));

  test::sprintf(buffer, "%0-20x", 3989525555U);
  REQUIRE(!strcmp(buffer, "edcb5433            "));

  test::sprintf(buffer, "%0-20X", 305441741);
  REQUIRE(!strcmp(buffer, "1234ABCD            "));

  test::sprintf(buffer, "%0-20X", 3989525555U);
  REQUIRE(!strcmp(buffer, "EDCB5433            "));

  test::sprintf(buffer, "%0-20c", 'x');
  REQUIRE(!strcmp(buffer, "x                   "));
}


TEST_CASE("padding 20", "[]" ) {
  char buffer[100];

  test::sprintf(buffer, "%020d", 1024);
  REQUIRE(!strcmp(buffer, "00000000000000001024"));

  test::sprintf(buffer, "%020d", -1024);
  REQUIRE(!strcmp(buffer, "-0000000000000001024"));

  test::sprintf(buffer, "%020i", 1024);
  REQUIRE(!strcmp(buffer, "00000000000000001024"));

  test::sprintf(buffer, "%020i", -1024);
  REQUIRE(!strcmp(buffer, "-0000000000000001024"));

  test::sprintf(buffer, "%020u", 1024);
  REQUIRE(!strcmp(buffer, "00000000000000001024"));

  test::sprintf(buffer, "%020u", 4294966272U);
  REQUIRE(!strcmp(buffer, "00000000004294966272"));

  test::sprintf(buffer, "%020o", 511);
  REQUIRE(!strcmp(buffer, "00000000000000000777"));

  test::sprintf(buffer, "%020o", 4294966785U);
  REQUIRE(!strcmp(buffer, "00000000037777777001"));

  test::sprintf(buffer, "%020x", 305441741);
  REQUIRE(!strcmp(buffer, "0000000000001234abcd"));

  test::sprintf(buffer, "%020x", 3989525555U);
  REQUIRE(!strcmp(buffer, "000000000000edcb5433"));

  test::sprintf(buffer, "%020X", 305441741);
  REQUIRE(!strcmp(buffer, "0000000000001234ABCD"));

  test::sprintf(buffer, "%020X", 3989525555U);
  REQUIRE(!strcmp(buffer, "000000000000EDCB5433"));
}


TEST_CASE("padding .20", "[]" ) {
  char buffer[100];

  test::sprintf(buffer, "%.20d", 1024);
  REQUIRE(!strcmp(buffer, "00000000000000001024"));

  test::sprintf(buffer, "%.20d", -1024);
  REQUIRE(!strcmp(buffer, "-00000000000000001024"));

  test::sprintf(buffer, "%.20i", 1024);
  REQUIRE(!strcmp(buffer, "00000000000000001024"));

  test::sprintf(buffer, "%.20i", -1024);
  REQUIRE(!strcmp(buffer, "-00000000000000001024"));

  test::sprintf(buffer, "%.20u", 1024);
  REQUIRE(!strcmp(buffer, "00000000000000001024"));

  test::sprintf(buffer, "%.20u", 4294966272U);
  REQUIRE(!strcmp(buffer, "00000000004294966272"));

  test::sprintf(buffer, "%.20o", 511);
  REQUIRE(!strcmp(buffer, "00000000000000000777"));

  test::sprintf(buffer, "%.20o", 4294966785U);
  REQUIRE(!strcmp(buffer, "00000000037777777001"));

  test::sprintf(buffer, "%.20x", 305441741);
  REQUIRE(!strcmp(buffer, "0000000000001234abcd"));

  test::sprintf(buffer, "%.20x", 3989525555U);
  REQUIRE(!strcmp(buffer, "000000000000edcb5433"));

  test::sprintf(buffer, "%.20X", 305441741);
  REQUIRE(!strcmp(buffer, "0000000000001234ABCD"));

  test::sprintf(buffer, "%.20X", 3989525555U);
  REQUIRE(!strcmp(buffer, "000000000000EDCB5433"));
}


TEST_CASE("padding #020", "[]" ) {
  char buffer[100];

  test::sprintf(buffer, "%#020d", 1024);
  REQUIRE(!strcmp(buffer, "00000000000000001024"));

  test::sprintf(buffer, "%#020d", -1024);
  REQUIRE(!strcmp(buffer, "-0000000000000001024"));

  test::sprintf(buffer, "%#020i", 1024);
  REQUIRE(!strcmp(buffer, "00000000000000001024"));

  test::sprintf(buffer, "%#020i", -1024);
  REQUIRE(!strcmp(buffer, "-0000000000000001024"));

  test::sprintf(buffer, "%#020u", 1024);
  REQUIRE(!strcmp(buffer, "00000000000000001024"));

  test::sprintf(buffer, "%#020u", 4294966272U);
  REQUIRE(!strcmp(buffer, "00000000004294966272"));

  test::sprintf(buffer, "%#020o", 511);
  REQUIRE(!strcmp(buffer, "00000000000000000777"));

  test::sprintf(buffer, "%#020o", 4294966785U);
  REQUIRE(!strcmp(buffer, "00000000037777777001"));

  test::sprintf(buffer, "%#020x", 305441741);
  REQUIRE(!strcmp(buffer, "0x00000000001234abcd"));

  test::sprintf(buffer, "%#020x", 3989525555U);
  REQUIRE(!strcmp(buffer, "0x0000000000edcb5433"));

  test::sprintf(buffer, "%#020X", 305441741);
  REQUIRE(!strcmp(buffer, "0X00000000001234ABCD"));

  test::sprintf(buffer, "%#020X", 3989525555U);
  REQUIRE(!strcmp(buffer, "0X0000000000EDCB5433"));
}


TEST_CASE("padding #20", "[]" ) {
  char buffer[100];

  test::sprintf(buffer, "%#20d", 1024);
  REQUIRE(!strcmp(buffer, "                1024"));

  test::sprintf(buffer, "%#20d", -1024);
  REQUIRE(!strcmp(buffer, "               -1024"));

  test::sprintf(buffer, "%#20i", 1024);
  REQUIRE(!strcmp(buffer, "                1024"));

  test::sprintf(buffer, "%#20i", -1024);
  REQUIRE(!strcmp(buffer, "               -1024"));

  test::sprintf(buffer, "%#20u", 1024);
  REQUIRE(!strcmp(buffer, "                1024"));

  test::sprintf(buffer, "%#20u", 4294966272U);
  REQUIRE(!strcmp(buffer, "          4294966272"));

  test::sprintf(buffer, "%#20o", 511);
  REQUIRE(!strcmp(buffer, "                0777"));

  test::sprintf(buffer, "%#20o", 4294966785U);
  REQUIRE(!strcmp(buffer, "        037777777001"));

  test::sprintf(buffer, "%#20x", 305441741);
  REQUIRE(!strcmp(buffer, "          0x1234abcd"));

  test::sprintf(buffer, "%#20x", 3989525555U);
  REQUIRE(!strcmp(buffer, "          0xedcb5433"));

  test::sprintf(buffer, "%#20X", 305441741);
  REQUIRE(!strcmp(buffer, "          0X1234ABCD"));

  test::sprintf(buffer, "%#20X", 3989525555U);
  REQUIRE(!strcmp(buffer, "          0XEDCB5433"));
}


TEST_CASE("padding 20.5", "[]" ) {
  char buffer[100];

  test::sprintf(buffer, "%20.5d", 1024);
  REQUIRE(!strcmp(buffer, "               01024"));

  test::sprintf(buffer, "%20.5d", -1024);
  REQUIRE(!strcmp(buffer, "              -01024"));

  test::sprintf(buffer, "%20.5i", 1024);
  REQUIRE(!strcmp(buffer, "               01024"));

  test::sprintf(buffer, "%20.5i", -1024);
  REQUIRE(!strcmp(buffer, "              -01024"));

  test::sprintf(buffer, "%20.5u", 1024);
  REQUIRE(!strcmp(buffer, "               01024"));

  test::sprintf(buffer, "%20.5u", 4294966272U);
  REQUIRE(!strcmp(buffer, "          4294966272"));

  test::sprintf(buffer, "%20.5o", 511);
  REQUIRE(!strcmp(buffer, "               00777"));

  test::sprintf(buffer, "%20.5o", 4294966785U);
  REQUIRE(!strcmp(buffer, "         37777777001"));

  test::sprintf(buffer, "%20.5x", 305441741);
  REQUIRE(!strcmp(buffer, "            1234abcd"));

  test::sprintf(buffer, "%20.10x", 3989525555U);
  REQUIRE(!strcmp(buffer, "          00edcb5433"));

  test::sprintf(buffer, "%20.5X", 305441741);
  REQUIRE(!strcmp(buffer, "            1234ABCD"));

  test::sprintf(buffer, "%20.10X", 3989525555U);
  REQUIRE(!strcmp(buffer, "          00EDCB5433"));
}


TEST_CASE("padding neg numbers", "[]" ) {
  char buffer[100];

  // space padding
  test::sprintf(buffer, "% 1d", -5);
  REQUIRE(!strcmp(buffer, "-5"));

  test::sprintf(buffer, "% 2d", -5);
  REQUIRE(!strcmp(buffer, "-5"));

  test::sprintf(buffer, "% 3d", -5);
  REQUIRE(!strcmp(buffer, " -5"));

  test::sprintf(buffer, "% 4d", -5);
  REQUIRE(!strcmp(buffer, "  -5"));

  // zero padding
  test::sprintf(buffer, "%01d", -5);
  REQUIRE(!strcmp(buffer, "-5"));

  test::sprintf(buffer, "%02d", -5);
  REQUIRE(!strcmp(buffer, "-5"));

  test::sprintf(buffer, "%03d", -5);
  REQUIRE(!strcmp(buffer, "-05"));

  test::sprintf(buffer, "%04d", -5);
  REQUIRE(!strcmp(buffer, "-005"));
}


TEST_CASE("float padding neg numbers", "[]" ) {
  char buffer[100];

  // space padding
  test::sprintf(buffer, "% 3.1f", -5.);
  REQUIRE(!strcmp(buffer, "-5.0"));

  test::sprintf(buffer, "% 4.1f", -5.);
  REQUIRE(!strcmp(buffer, "-5.0"));

  test::sprintf(buffer, "% 5.1f", -5.);
  REQUIRE(!strcmp(buffer, " -5.0"));

#ifndef PRINTF_DISABLE_SUPPORT_EXPONENTIAL
  test::sprintf(buffer, "% 6.1g", -5.);
  REQUIRE(!strcmp(buffer, "    -5"));

  test::sprintf(buffer, "% 6.1e", -5.);
  REQUIRE(!strcmp(buffer, "-5.0e+00"));

  test::sprintf(buffer, "% 10.1e", -5.);
  REQUIRE(!strcmp(buffer, "  -5.0e+00"));
#endif

  // zero padding
  test::sprintf(buffer, "%03.1f", -5.);
  REQUIRE(!strcmp(buffer, "-5.0"));

  test::sprintf(buffer, "%04.1f", -5.);
  REQUIRE(!strcmp(buffer, "-5.0"));

  test::sprintf(buffer, "%05.1f", -5.);
  REQUIRE(!strcmp(buffer, "-05.0"));

  // zero padding no decimal point
  test::sprintf(buffer, "%01.0f", -5.);
  REQUIRE(!strcmp(buffer, "-5"));

  test::sprintf(buffer, "%02.0f", -5.);
  REQUIRE(!strcmp(buffer, "-5"));

  test::sprintf(buffer, "%03.0f", -5.);
  REQUIRE(!strcmp(buffer, "-05"));

#ifndef PRINTF_DISABLE_SUPPORT_EXPONENTIAL
  test::sprintf(buffer, "%010.1e", -5.);
  REQUIRE(!strcmp(buffer, "-005.0e+00"));

  test::sprintf(buffer, "%07.0E", -5.);
  REQUIRE(!strcmp(buffer, "-05E+00"));

  test::sprintf(buffer, "%03.0g", -5.);
  REQUIRE(!strcmp(buffer, "-05"));
#endif
}

TEST_CASE("length", "[]" ) {
  char buffer[100];

  test::sprintf(buffer, "%.0s", "Hello testing");
  REQUIRE(!strcmp(buffer, ""));

  test::sprintf(buffer, "%20.0s", "Hello testing");
  REQUIRE(!strcmp(buffer, "                    "));

  test::sprintf(buffer, "%.s", "Hello testing");
  REQUIRE(!strcmp(buffer, ""));

  test::sprintf(buffer, "%20.s", "Hello testing");
  REQUIRE(!strcmp(buffer, "                    "));

  test::sprintf(buffer, "%20.0d", 1024);
  REQUIRE(!strcmp(buffer, "                1024"));

  test::sprintf(buffer, "%20.0d", -1024);
  REQUIRE(!strcmp(buffer, "               -1024"));

  test::sprintf(buffer, "%20.d", 0);
  REQUIRE(!strcmp(buffer, "                    "));

  test::sprintf(buffer, "%20.0i", 1024);
  REQUIRE(!strcmp(buffer, "                1024"));

  test::sprintf(buffer, "%20.i", -1024);
  REQUIRE(!strcmp(buffer, "               -1024"));

  test::sprintf(buffer, "%20.i", 0);
  REQUIRE(!strcmp(buffer, "                    "));

  test::sprintf(buffer, "%20.u", 1024);
  REQUIRE(!strcmp(buffer, "                1024"));

  test::sprintf(buffer, "%20.0u", 4294966272U);
  REQUIRE(!strcmp(buffer, "          4294966272"));

  test::sprintf(buffer, "%20.u", 0U);
  REQUIRE(!strcmp(buffer, "                    "));

  test::sprintf(buffer, "%20.o", 511);
  REQUIRE(!strcmp(buffer, "                 777"));

  test::sprintf(buffer, "%20.0o", 4294966785U);
  REQUIRE(!strcmp(buffer, "         37777777001"));

  test::sprintf(buffer, "%20.o", 0U);
  REQUIRE(!strcmp(buffer, "                    "));

  test::sprintf(buffer, "%20.x", 305441741);
  REQUIRE(!strcmp(buffer, "            1234abcd"));

  test::sprintf(buffer, "%50.x", 305441741);
  REQUIRE(!strcmp(buffer, "                                          1234abcd"));

  test::sprintf(buffer, "%50.x%10.u", 305441741, 12345);
  REQUIRE(!strcmp(buffer, "                                          1234abcd     12345"));

  test::sprintf(buffer, "%20.0x", 3989525555U);
  REQUIRE(!strcmp(buffer, "            edcb5433"));

  test::sprintf(buffer, "%20.x", 0U);
  REQUIRE(!strcmp(buffer, "                    "));

  test::sprintf(buffer, "%20.X", 305441741);
  REQUIRE(!strcmp(buffer, "            1234ABCD"));

  test::sprintf(buffer, "%20.0X", 3989525555U);
  REQUIRE(!strcmp(buffer, "            EDCB5433"));

  test::sprintf(buffer, "%20.X", 0U);
  REQUIRE(!strcmp(buffer, "                    "));

  test::sprintf(buffer, "%02.0u", 0U);
  REQUIRE(!strcmp(buffer, "  "));

  test::sprintf(buffer, "%02.0d", 0);
  REQUIRE(!strcmp(buffer, "  "));
}


TEST_CASE("float", "[]" ) {
  char buffer[100];

  // test special-case floats using math.h macros
  test::sprintf(buffer, "%8f", NAN);
  REQUIRE(!strcmp(buffer, "     nan"));

  test::sprintf(buffer, "%8f", INFINITY);
  REQUIRE(!strcmp(buffer, "     inf"));

  test::sprintf(buffer, "%-8f", -INFINITY);
  REQUIRE(!strcmp(buffer, "-inf    "));

#ifndef PRINTF_DISABLE_SUPPORT_EXPONENTIAL
  test::sprintf(buffer, "%+8e", INFINITY);
  REQUIRE(!strcmp(buffer, "    +inf"));
#endif

  test::sprintf(buffer, "%.4f", 3.1415354);
  REQUIRE(!strcmp(buffer, "3.1415"));

  test::sprintf(buffer, "%.3f", 30343.1415354);
  REQUIRE(!strcmp(buffer, "30343.142"));

  test::sprintf(buffer, "%.0f", 34.1415354);
  REQUIRE(!strcmp(buffer, "34"));

  test::sprintf(buffer, "%.0f", 1.3);
  REQUIRE(!strcmp(buffer, "1"));

  test::sprintf(buffer, "%.0f", 1.55);
  REQUIRE(!strcmp(buffer, "2"));

  test::sprintf(buffer, "%.1f", 1.64);
  REQUIRE(!strcmp(buffer, "1.6"));

  test::sprintf(buffer, "%.2f", 42.8952);
  REQUIRE(!strcmp(buffer, "42.90"));

  test::sprintf(buffer, "%.9f", 42.8952);
  REQUIRE(!strcmp(buffer, "42.895200000"));

  test::sprintf(buffer, "%.10f", 42.895223);
  REQUIRE(!strcmp(buffer, "42.8952230000"));

  // this testcase checks, that the precision is truncated to 9 digits.
  // a perfect working float should return the whole number
  test::sprintf(buffer, "%.12f", 42.89522312345678);
  REQUIRE(!strcmp(buffer, "42.895223123000"));

  // this testcase checks, that the precision is truncated AND rounded to 9 digits.
  // a perfect working float should return the whole number
  test::sprintf(buffer, "%.12f", 42.89522387654321);
  REQUIRE(!strcmp(buffer, "42.895223877000"));

  test::sprintf(buffer, "%6.2f", 42.8952);
  REQUIRE(!strcmp(buffer, " 42.90"));

  test::sprintf(buffer, "%+6.2f", 42.8952);
  REQUIRE(!strcmp(buffer, "+42.90"));

  test::sprintf(buffer, "%+5.1f", 42.9252);
  REQUIRE(!strcmp(buffer, "+42.9"));

  test::sprintf(buffer, "%f", 42.5);
  REQUIRE(!strcmp(buffer, "42.500000"));

  test::sprintf(buffer, "%.1f", 42.5);
  REQUIRE(!strcmp(buffer, "42.5"));

  test::sprintf(buffer, "%f", 42167.0);
  REQUIRE(!strcmp(buffer, "42167.000000"));

  test::sprintf(buffer, "%.9f", -12345.987654321);
  REQUIRE(!strcmp(buffer, "-12345.987654321"));

  test::sprintf(buffer, "%.1f", 3.999);
  REQUIRE(!strcmp(buffer, "4.0"));

  test::sprintf(buffer, "%.0f", 3.5);
  REQUIRE(!strcmp(buffer, "4"));

  test::sprintf(buffer, "%.0f", 4.5);
  REQUIRE(!strcmp(buffer, "4"));

  test::sprintf(buffer, "%.0f", 3.49);
  REQUIRE(!strcmp(buffer, "3"));

  test::sprintf(buffer, "%.1f", 3.49);
  REQUIRE(!strcmp(buffer, "3.5"));

  test::sprintf(buffer, "a%-5.1f", 0.5);
  REQUIRE(!strcmp(buffer, "a0.5  "));

  test::sprintf(buffer, "a%-5.1fend", 0.5);
  REQUIRE(!strcmp(buffer, "a0.5  end"));

#ifndef PRINTF_DISABLE_SUPPORT_EXPONENTIAL
  test::sprintf(buffer, "%G", 12345.678);
  REQUIRE(!strcmp(buffer, "12345.7"));

  test::sprintf(buffer, "%.7G", 12345.678);
  REQUIRE(!strcmp(buffer, "12345.68"));

  test::sprintf(buffer, "%.5G", 123456789.);
  REQUIRE(!strcmp(buffer, "1.2346E+08"));

  test::sprintf(buffer, "%.6G", 12345.);
  REQUIRE(!strcmp(buffer, "12345.0"));

  test::sprintf(buffer, "%+12.4g", 123456789.);
  REQUIRE(!strcmp(buffer, "  +1.235e+08"));

  test::sprintf(buffer, "%.2G", 0.001234);
  REQUIRE(!strcmp(buffer, "0.0012"));

  test::sprintf(buffer, "%+10.4G", 0.001234);
  REQUIRE(!strcmp(buffer, " +0.001234"));

  test::sprintf(buffer, "%+012.4g", 0.00001234);
  REQUIRE(!strcmp(buffer, "+001.234e-05"));

  test::sprintf(buffer, "%.3g", -1.2345e-308);
  REQUIRE(!strcmp(buffer, "-1.23e-308"));

  test::sprintf(buffer, "%+.3E", 1.23e+308);
  REQUIRE(!strcmp(buffer, "+1.230E+308"));
#endif

  // out of range for float: should switch to exp notation if supported, else empty
  test::sprintf(buffer, "%.1f", 1E20);
#ifndef PRINTF_DISABLE_SUPPORT_EXPONENTIAL
  REQUIRE(!strcmp(buffer, "1.0e+20"));
#else
  REQUIRE(!strcmp(buffer, ""));
#endif

  // brute force float
  bool fail = false;
  std::stringstream str;
  str.precision(5);
  for (float i = -100000; i < 100000; i += 1) {
    test::sprintf(buffer, "%.5f", i / 10000);
    str.str("");
    str << std::fixed << i / 10000;
    fail = fail || !!strcmp(buffer, str.str().c_str());
  }
  REQUIRE(!fail);


#ifndef PRINTF_DISABLE_SUPPORT_EXPONENTIAL
  // brute force exp
  str.setf(std::ios::scientific, std::ios::floatfield);
  for (float i = -1e20; i < 1e20; i += 1e15) {
    test::sprintf(buffer, "%.5f", i);
    str.str("");
    str << i;
    fail = fail || !!strcmp(buffer, str.str().c_str());
  }
  REQUIRE(!fail);
#endif
}


TEST_CASE("types", "[]" ) {
  char buffer[100];

  test::sprintf(buffer, "%i", 0);
  REQUIRE(!strcmp(buffer, "0"));

  test::sprintf(buffer, "%i", 1234);
  REQUIRE(!strcmp(buffer, "1234"));

  test::sprintf(buffer, "%i", 32767);
  REQUIRE(!strcmp(buffer, "32767"));

  test::sprintf(buffer, "%i", -32767);
  REQUIRE(!strcmp(buffer, "-32767"));

  test::sprintf(buffer, "%li", 30L);
  REQUIRE(!strcmp(buffer, "30"));

  test::sprintf(buffer, "%li", -2147483647L);
  REQUIRE(!strcmp(buffer, "-2147483647"));

  test::sprintf(buffer, "%li", 2147483647L);
  REQUIRE(!strcmp(buffer, "2147483647"));

  test::sprintf(buffer, "%lli", 30LL);
  REQUIRE(!strcmp(buffer, "30"));

  test::sprintf(buffer, "%lli", -9223372036854775807LL);
  REQUIRE(!strcmp(buffer, "-9223372036854775807"));

  test::sprintf(buffer, "%lli", 9223372036854775807LL);
  REQUIRE(!strcmp(buffer, "9223372036854775807"));

  test::sprintf(buffer, "%lu", 100000L);
  REQUIRE(!strcmp(buffer, "100000"));

  test::sprintf(buffer, "%lu", 0xFFFFFFFFL);
  REQUIRE(!strcmp(buffer, "4294967295"));

  test::sprintf(buffer, "%llu", 281474976710656LLU);
  REQUIRE(!strcmp(buffer, "281474976710656"));

  test::sprintf(buffer, "%llu", 18446744073709551615LLU);
  REQUIRE(!strcmp(buffer, "18446744073709551615"));

  test::sprintf(buffer, "%zu", 2147483647UL);
  REQUIRE(!strcmp(buffer, "2147483647"));

  test::sprintf(buffer, "%zd", 2147483647UL);
  REQUIRE(!strcmp(buffer, "2147483647"));

  if (sizeof(size_t) == sizeof(long)) {
    test::sprintf(buffer, "%zi", -2147483647L);
    REQUIRE(!strcmp(buffer, "-2147483647"));
  }
  else {
    test::sprintf(buffer, "%zi", -2147483647LL);
    REQUIRE(!strcmp(buffer, "-2147483647"));
  }

  test::sprintf(buffer, "%b", 60000);
  REQUIRE(!strcmp(buffer, "1110101001100000"));

  test::sprintf(buffer, "%lb", 12345678L);
  REQUIRE(!strcmp(buffer, "101111000110000101001110"));

  test::sprintf(buffer, "%o", 60000);
  REQUIRE(!strcmp(buffer, "165140"));

  test::sprintf(buffer, "%lo", 12345678L);
  REQUIRE(!strcmp(buffer, "57060516"));

  test::sprintf(buffer, "%lx", 0x12345678L);
  REQUIRE(!strcmp(buffer, "12345678"));

  test::sprintf(buffer, "%llx", 0x1234567891234567LLU);
  REQUIRE(!strcmp(buffer, "1234567891234567"));

  test::sprintf(buffer, "%lx", 0xabcdefabL);
  REQUIRE(!strcmp(buffer, "abcdefab"));

  test::sprintf(buffer, "%lX", 0xabcdefabL);
  REQUIRE(!strcmp(buffer, "ABCDEFAB"));

  test::sprintf(buffer, "%c", 'v');
  REQUIRE(!strcmp(buffer, "v"));

  test::sprintf(buffer, "%cv", 'w');
  REQUIRE(!strcmp(buffer, "wv"));

  test::sprintf(buffer, "%s", "A Test");
  REQUIRE(!strcmp(buffer, "A Test"));

  test::sprintf(buffer, "%hhu", 0xFFFFUL);
  REQUIRE(!strcmp(buffer, "255"));

  test::sprintf(buffer, "%hu", 0x123456UL);
  REQUIRE(!strcmp(buffer, "13398"));

  test::sprintf(buffer, "%s%hhi %hu", "Test", 10000, 0xFFFFFFFF);
  REQUIRE(!strcmp(buffer, "Test16 65535"));

  test::sprintf(buffer, "%tx", &buffer[10] - &buffer[0]);
  REQUIRE(!strcmp(buffer, "a"));

// TBD
  if (sizeof(intmax_t) == sizeof(long)) {
    test::sprintf(buffer, "%ji", -2147483647L);
    REQUIRE(!strcmp(buffer, "-2147483647"));
  }
  else {
    test::sprintf(buffer, "%ji", -2147483647LL);
    REQUIRE(!strcmp(buffer, "-2147483647"));
  }
}


TEST_CASE("pointer", "[]" ) {
  char buffer[100];

  test::sprintf(buffer, "%p", (void*)0x1234U);
  if (sizeof(void*) == 4U) {
    REQUIRE(!strcmp(buffer, "0x00001234"));
  }
  else {
    REQUIRE(!strcmp(buffer, "0x0000000000001234"));
  }

  test::sprintf(buffer, "%p", (void*)0x12345678U);
  if (sizeof(void*) == 4U) {
    REQUIRE(!strcmp(buffer, "0x12345678"));
  }
  else {
    REQUIRE(!strcmp(buffer, "0x0000000012345678"));
  }

  test::sprintf(buffer, "%p-%p", (void*)0x12345678U, (void*)0x7EDCBA98U);
  if (sizeof(void*) == 4U) {
    REQUIRE(!strcmp(buffer, "0x12345678-0x7edcba98"));
  }
  else {
    REQUIRE(!strcmp(buffer, "0x0000000012345678-0x000000007edcba98"));
  }

  if (sizeof(uintptr_t) == sizeof(uint64_t)) {
    test::sprintf(buffer, "%p", (void*)(uintptr_t)0xFFFFFFFFU);
    REQUIRE(!strcmp(buffer, "0x00000000ffffffff"));
  }
  else {
    test::sprintf(buffer, "%p", (void*)(uintptr_t)0xFFFFFFFFU);
    REQUIRE(!strcmp(buffer, "0xffffffff"));
  }

  test::sprintf(buffer, "%p", nullptr);
  REQUIRE(!strcmp(buffer, "(nil)"));
}


TEST_CASE("unknown flag", "[]" ) {
  char buffer[100];

  test::sprintf(buffer, "%kmarco", 42, 37);
  REQUIRE(!strcmp(buffer, "kmarco"));
}


TEST_CASE("string length", "[]" ) {
  char buffer[100];

  test::sprintf(buffer, "%.4s", "This is a test");
  REQUIRE(!strcmp(buffer, "This"));

  test::sprintf(buffer, "%.4s", "test");
  REQUIRE(!strcmp(buffer, "test"));

  test::sprintf(buffer, "%.7s", "123");
  REQUIRE(!strcmp(buffer, "123"));

  test::sprintf(buffer, "%.7s", "");
  REQUIRE(!strcmp(buffer, ""));

  test::sprintf(buffer, "%.4s%.2s", "123456", "abcdef");
  REQUIRE(!strcmp(buffer, "1234ab"));

  test::sprintf(buffer, "%.4.2s", "123456");
  REQUIRE(!strcmp(buffer, ".2s"));

  test::sprintf(buffer, "%.*s", 3, "123456");
  REQUIRE(!strcmp(buffer, "123"));
}


TEST_CASE("buffer length", "[]" ) {
  char buffer[100];
  int ret;

  ret = test::snprintf(nullptr, 10, "%s", "Test");
  REQUIRE(ret == 4);
  ret = test::snprintf(nullptr, 0, "%s", "Test");
  REQUIRE(ret == 4);

  buffer[0] = (char)0xA5;
  ret = test::snprintf(buffer, 0, "%s", "Test");
  REQUIRE(buffer[0] == (char)0xA5);
  REQUIRE(ret == 4);

  buffer[0] = (char)0xCC;
  test::snprintf(buffer, 1, "%s", "Test");
  REQUIRE(buffer[0] == '\0');

  test::snprintf(buffer, 2, "%s", "Hello");
  REQUIRE(!strcmp(buffer, "H"));
}


TEST_CASE("ret value", "[]" ) {
  char buffer[100] ;
  int ret;

  ret = test::snprintf(buffer, 6, "0%s", "1234");
  REQUIRE(!strcmp(buffer, "01234"));
  REQUIRE(ret == 5);

  ret = test::snprintf(buffer, 6, "0%s", "12345");
  REQUIRE(!strcmp(buffer, "01234"));
  REQUIRE(ret == 6);  // '5' is truncated

  ret = test::snprintf(buffer, 6, "0%s", "1234567");
  REQUIRE(!strcmp(buffer, "01234"));
  REQUIRE(ret == 8);  // '567' are truncated

  ret = test::snprintf(buffer, 10, "hello, world");
  REQUIRE(ret == 12);

  ret = test::snprintf(buffer, 3, "%d", 10000);
  REQUIRE(ret == 5);
  REQUIRE(strlen(buffer) == 2U);
  REQUIRE(buffer[0] == '1');
  REQUIRE(buffer[1] == '0');
  REQUIRE(buffer[2] == '\0');
}


TEST_CASE("misc", "[]" ) {
  char buffer[100];

  test::sprintf(buffer, "%u%u%ctest%d %s", 5, 3000, 'a', -20, "bit");
  REQUIRE(!strcmp(buffer, "53000atest-20 bit"));

  test::sprintf(buffer, "%.*f", 2, 0.33333333);
  REQUIRE(!strcmp(buffer, "0.33"));

  test::sprintf(buffer, "%.*d", -1, 1);
  REQUIRE(!strcmp(buffer, "1"));

  test::sprintf(buffer, "%.3s", "foobar");
  REQUIRE(!strcmp(buffer, "foo"));

  test::sprintf(buffer, "% .0d", 0);
  REQUIRE(!strcmp(buffer, " "));

  test::sprintf(buffer, "%10.5d", 4);
  REQUIRE(!strcmp(buffer, "     00004"));

  test::sprintf(buffer, "%*sx", -3, "hi");
  REQUIRE(!strcmp(buffer, "hi x"));

#ifndef PRINTF_DISABLE_SUPPORT_EXPONENTIAL
  test::sprintf(buffer, "%.*g", 2, 0.33333333);
  REQUIRE(!strcmp(buffer, "0.33"));

  test::sprintf(buffer, "%.*e", 2, 0.33333333);
  REQUIRE(!strcmp(buffer, "3.33e-01"));
#endif
}
>>>>>>> 729dd392
<|MERGE_RESOLUTION|>--- conflicted
+++ resolved
@@ -1,4 +1,3 @@
-<<<<<<< HEAD
 ///////////////////////////////////////////////////////////////////////////////
 // \author (c) Marco Paland (info@paland.com)
 //             2017-2019, PALANDesign Hannover, Germany
@@ -1362,1520 +1361,6 @@
 
   test::sprintf(buffer, "%p", (void*)0x1234U);
   if (sizeof(void*) == 4U) {
-    REQUIRE(!strcmp(buffer, "00001234"));
-  }
-  else {
-    REQUIRE(!strcmp(buffer, "0000000000001234"));
-  }
-
-  test::sprintf(buffer, "%p", (void*)0x12345678U);
-  if (sizeof(void*) == 4U) {
-    REQUIRE(!strcmp(buffer, "12345678"));
-  }
-  else {
-    REQUIRE(!strcmp(buffer, "0000000012345678"));
-  }
-
-  test::sprintf(buffer, "%p-%p", (void*)0x12345678U, (void*)0x7EDCBA98U);
-  if (sizeof(void*) == 4U) {
-    REQUIRE(!strcmp(buffer, "12345678-7EDCBA98"));
-  }
-  else {
-    REQUIRE(!strcmp(buffer, "0000000012345678-000000007EDCBA98"));
-  }
-
-  if (sizeof(uintptr_t) == sizeof(uint64_t)) {
-    test::sprintf(buffer, "%p", (void*)(uintptr_t)0xFFFFFFFFU);
-    REQUIRE(!strcmp(buffer, "00000000FFFFFFFF"));
-  }
-  else {
-    test::sprintf(buffer, "%p", (void*)(uintptr_t)0xFFFFFFFFU);
-    REQUIRE(!strcmp(buffer, "FFFFFFFF"));
-  }
-}
-
-
-TEST_CASE("unknown flag", "[]" ) {
-  char buffer[100];
-
-  test::sprintf(buffer, "%kmarco", 42, 37);
-  REQUIRE(!strcmp(buffer, "kmarco"));
-}
-
-
-TEST_CASE("string length", "[]" ) {
-  char buffer[100];
-
-  test::sprintf(buffer, "%.4s", "This is a test");
-  REQUIRE(!strcmp(buffer, "This"));
-
-  test::sprintf(buffer, "%.4s", "test");
-  REQUIRE(!strcmp(buffer, "test"));
-
-  test::sprintf(buffer, "%.7s", "123");
-  REQUIRE(!strcmp(buffer, "123"));
-
-  test::sprintf(buffer, "%.7s", "");
-  REQUIRE(!strcmp(buffer, ""));
-
-  test::sprintf(buffer, "%.4s%.2s", "123456", "abcdef");
-  REQUIRE(!strcmp(buffer, "1234ab"));
-
-  test::sprintf(buffer, "%.4.2s", "123456");
-  REQUIRE(!strcmp(buffer, ".2s"));
-
-  test::sprintf(buffer, "%.*s", 3, "123456");
-  REQUIRE(!strcmp(buffer, "123"));
-}
-
-
-TEST_CASE("buffer length", "[]" ) {
-  char buffer[100];
-  int ret;
-
-  ret = test::snprintf(nullptr, 10, "%s", "Test");
-  REQUIRE(ret == 4);
-  ret = test::snprintf(nullptr, 0, "%s", "Test");
-  REQUIRE(ret == 4);
-
-  buffer[0] = (char)0xA5;
-  ret = test::snprintf(buffer, 0, "%s", "Test");
-  REQUIRE(buffer[0] == (char)0xA5);
-  REQUIRE(ret == 4);
-
-  buffer[0] = (char)0xCC;
-  test::snprintf(buffer, 1, "%s", "Test");
-  REQUIRE(buffer[0] == '\0');
-
-  test::snprintf(buffer, 2, "%s", "Hello");
-  REQUIRE(!strcmp(buffer, "H"));
-}
-
-
-TEST_CASE("ret value", "[]" ) {
-  char buffer[100] ;
-  int ret;
-
-  ret = test::snprintf(buffer, 6, "0%s", "1234");
-  REQUIRE(!strcmp(buffer, "01234"));
-  REQUIRE(ret == 5);
-
-  ret = test::snprintf(buffer, 6, "0%s", "12345");
-  REQUIRE(!strcmp(buffer, "01234"));
-  REQUIRE(ret == 6);  // '5' is truncated
-
-  ret = test::snprintf(buffer, 6, "0%s", "1234567");
-  REQUIRE(!strcmp(buffer, "01234"));
-  REQUIRE(ret == 8);  // '567' are truncated
-
-  ret = test::snprintf(buffer, 10, "hello, world");
-  REQUIRE(ret == 12);
-
-  ret = test::snprintf(buffer, 3, "%d", 10000);
-  REQUIRE(ret == 5);
-  REQUIRE(strlen(buffer) == 2U);
-  REQUIRE(buffer[0] == '1');
-  REQUIRE(buffer[1] == '0');
-  REQUIRE(buffer[2] == '\0');
-}
-
-
-TEST_CASE("misc", "[]" ) {
-  char buffer[100];
-
-  test::sprintf(buffer, "%u%u%ctest%d %s", 5, 3000, 'a', -20, "bit");
-  REQUIRE(!strcmp(buffer, "53000atest-20 bit"));
-
-  test::sprintf(buffer, "%.*f", 2, 0.33333333);
-  REQUIRE(!strcmp(buffer, "0.33"));
-
-  test::sprintf(buffer, "%.*d", -1, 1);
-  REQUIRE(!strcmp(buffer, "1"));
-
-  test::sprintf(buffer, "%.3s", "foobar");
-  REQUIRE(!strcmp(buffer, "foo"));
-
-  test::sprintf(buffer, "% .0d", 0);
-  REQUIRE(!strcmp(buffer, " "));
-
-  test::sprintf(buffer, "%10.5d", 4);
-  REQUIRE(!strcmp(buffer, "     00004"));
-
-  test::sprintf(buffer, "%*sx", -3, "hi");
-  REQUIRE(!strcmp(buffer, "hi x"));
-
-#ifndef PRINTF_DISABLE_SUPPORT_EXPONENTIAL
-  test::sprintf(buffer, "%.*g", 2, 0.33333333);
-  REQUIRE(!strcmp(buffer, "0.33"));
-
-  test::sprintf(buffer, "%.*e", 2, 0.33333333);
-  REQUIRE(!strcmp(buffer, "3.33e-01"));
-#endif
-}
-=======
-///////////////////////////////////////////////////////////////////////////////
-// \author (c) Marco Paland (info@paland.com)
-//             2017-2019, PALANDesign Hannover, Germany
-//
-// \license The MIT License (MIT)
-//
-// Permission is hereby granted, free of charge, to any person obtaining a copy
-// of this software and associated documentation files (the "Software"), to deal
-// in the Software without restriction, including without limitation the rights
-// to use, copy, modify, merge, publish, distribute, sublicense, and/or sell
-// copies of the Software, and to permit persons to whom the Software is
-// furnished to do so, subject to the following conditions:
-// 
-// The above copyright notice and this permission notice shall be included in
-// all copies or substantial portions of the Software.
-// 
-// THE SOFTWARE IS PROVIDED "AS IS", WITHOUT WARRANTY OF ANY KIND, EXPRESS OR
-// IMPLIED, INCLUDING BUT NOT LIMITED TO THE WARRANTIES OF MERCHANTABILITY,
-// FITNESS FOR A PARTICULAR PURPOSE AND NONINFRINGEMENT. IN NO EVENT SHALL THE
-// AUTHORS OR COPYRIGHT HOLDERS BE LIABLE FOR ANY CLAIM, DAMAGES OR OTHER
-// LIABILITY, WHETHER IN AN ACTION OF CONTRACT, TORT OR OTHERWISE, ARISING FROM,
-// OUT OF OR IN CONNECTION WITH THE SOFTWARE OR THE USE OR OTHER DEALINGS IN
-// THE SOFTWARE.
-//
-// \brief printf unit tests
-//
-///////////////////////////////////////////////////////////////////////////////
-
-// use the 'catch' test framework
-#define CATCH_CONFIG_MAIN
-#include "catch.hpp"
-
-#include <string.h>
-#include <sstream>
-#include <math.h>
-
-
-namespace test {
-  // use functions in own test namespace to avoid stdio conflicts
-  #include "../printf.h"
-  #include "../printf.c"
-} // namespace test
-
-
-// dummy putchar
-static char   printf_buffer[100];
-static size_t printf_idx = 0U;
-
-void test::_putchar(char character)
-{
-  printf_buffer[printf_idx++] = character;
-}
-
-void _out_fct(char character, void* arg)
-{
-  (void)arg;
-  printf_buffer[printf_idx++] = character;
-}
-
-
-TEST_CASE("printf", "[]" ) {
-  printf_idx = 0U;
-  memset(printf_buffer, 0xCC, 100U);
-  REQUIRE(test::printf("% d", 4232) == 5);
-  REQUIRE(printf_buffer[5] == (char)0xCC);
-  printf_buffer[5] = 0;
-  REQUIRE(!strcmp(printf_buffer, " 4232"));
-}
-
-
-TEST_CASE("fctprintf", "[]" ) {
-  printf_idx = 0U;
-  memset(printf_buffer, 0xCC, 100U);
-  test::fctprintf(&_out_fct, nullptr, "This is a test of %X", 0x12EFU);
-  REQUIRE(!strncmp(printf_buffer, "This is a test of 12EF", 22U));
-  REQUIRE(printf_buffer[22] == (char)0xCC);
-}
-
-
-TEST_CASE("snprintf", "[]" ) {
-  char buffer[100];
-
-  test::snprintf(buffer, 100U, "%d", -1000);
-  REQUIRE(!strcmp(buffer, "-1000"));
-
-  test::snprintf(buffer, 3U, "%d", -1000);
-  REQUIRE(!strcmp(buffer, "-1"));
-}
-
-static void vprintf_builder_1(char* buffer, ...)
-{
-  va_list args;
-  va_start(args, buffer);
-  test::vprintf("%d", args);
-  va_end(args);
-}
-
-static void vsnprintf_builder_1(char* buffer, ...)
-{
-  va_list args;
-  va_start(args, buffer);
-  test::vsnprintf(buffer, 100U, "%d", args);
-  va_end(args);
-}
-
-static void vsnprintf_builder_3(char* buffer, ...)
-{
-  va_list args;
-  va_start(args, buffer);
-  test::vsnprintf(buffer, 100U, "%d %d %s", args);
-  va_end(args);
-}
-
-
-TEST_CASE("vprintf", "[]" ) {
-  char buffer[100];
-  printf_idx = 0U;
-  memset(printf_buffer, 0xCC, 100U);
-  vprintf_builder_1(buffer, 2345);
-  REQUIRE(printf_buffer[4] == (char)0xCC);
-  printf_buffer[4] = 0;
-  REQUIRE(!strcmp(printf_buffer, "2345"));
-}
-
-
-TEST_CASE("vsnprintf", "[]" ) {
-  char buffer[100];
-
-  vsnprintf_builder_1(buffer, -1);
-  REQUIRE(!strcmp(buffer, "-1"));
-
-  vsnprintf_builder_3(buffer, 3, -1000, "test");
-  REQUIRE(!strcmp(buffer, "3 -1000 test"));
-}
-
-
-TEST_CASE("space flag", "[]" ) {
-  char buffer[100];
-
-  test::sprintf(buffer, "% d", 42);
-  REQUIRE(!strcmp(buffer, " 42"));
-
-  test::sprintf(buffer, "% d", -42);
-  REQUIRE(!strcmp(buffer, "-42"));
-
-  test::sprintf(buffer, "% 5d", 42);
-  REQUIRE(!strcmp(buffer, "   42"));
-
-  test::sprintf(buffer, "% 5d", -42);
-  REQUIRE(!strcmp(buffer, "  -42"));
-
-  test::sprintf(buffer, "% 15d", 42);
-  REQUIRE(!strcmp(buffer, "             42"));
-
-  test::sprintf(buffer, "% 15d", -42);
-  REQUIRE(!strcmp(buffer, "            -42"));
-
-  test::sprintf(buffer, "% 15d", -42);
-  REQUIRE(!strcmp(buffer, "            -42"));
-
-  test::sprintf(buffer, "% 15.3f", -42.987);
-  REQUIRE(!strcmp(buffer, "        -42.987"));
-
-  test::sprintf(buffer, "% 15.3f", 42.987);
-  REQUIRE(!strcmp(buffer, "         42.987"));
-
-  test::sprintf(buffer, "% s", "Hello testing");
-  REQUIRE(!strcmp(buffer, "Hello testing"));
-
-  test::sprintf(buffer, "% d", 1024);
-  REQUIRE(!strcmp(buffer, " 1024"));
-
-  test::sprintf(buffer, "% d", -1024);
-  REQUIRE(!strcmp(buffer, "-1024"));
-
-  test::sprintf(buffer, "% i", 1024);
-  REQUIRE(!strcmp(buffer, " 1024"));
-
-  test::sprintf(buffer, "% i", -1024);
-  REQUIRE(!strcmp(buffer, "-1024"));
-
-  test::sprintf(buffer, "% u", 1024);
-  REQUIRE(!strcmp(buffer, "1024"));
-
-  test::sprintf(buffer, "% u", 4294966272U);
-  REQUIRE(!strcmp(buffer, "4294966272"));
-
-  test::sprintf(buffer, "% o", 511);
-  REQUIRE(!strcmp(buffer, "777"));
-
-  test::sprintf(buffer, "% o", 4294966785U);
-  REQUIRE(!strcmp(buffer, "37777777001"));
-
-  test::sprintf(buffer, "% x", 305441741);
-  REQUIRE(!strcmp(buffer, "1234abcd"));
-
-  test::sprintf(buffer, "% x", 3989525555U);
-  REQUIRE(!strcmp(buffer, "edcb5433"));
-
-  test::sprintf(buffer, "% X", 305441741);
-  REQUIRE(!strcmp(buffer, "1234ABCD"));
-
-  test::sprintf(buffer, "% X", 3989525555U);
-  REQUIRE(!strcmp(buffer, "EDCB5433"));
-
-  test::sprintf(buffer, "% c", 'x');
-  REQUIRE(!strcmp(buffer, "x"));
-}
-
-
-TEST_CASE("+ flag", "[]" ) {
-  char buffer[100];
-
-  test::sprintf(buffer, "%+d", 42);
-  REQUIRE(!strcmp(buffer, "+42"));
-
-  test::sprintf(buffer, "%+d", -42);
-  REQUIRE(!strcmp(buffer, "-42"));
-
-  test::sprintf(buffer, "%+5d", 42);
-  REQUIRE(!strcmp(buffer, "  +42"));
-
-  test::sprintf(buffer, "%+5d", -42);
-  REQUIRE(!strcmp(buffer, "  -42"));
-
-  test::sprintf(buffer, "%+15d", 42);
-  REQUIRE(!strcmp(buffer, "            +42"));
-
-  test::sprintf(buffer, "%+15d", -42);
-  REQUIRE(!strcmp(buffer, "            -42"));
-
-  test::sprintf(buffer, "%+s", "Hello testing");
-  REQUIRE(!strcmp(buffer, "Hello testing"));
-
-  test::sprintf(buffer, "%+d", 1024);
-  REQUIRE(!strcmp(buffer, "+1024"));
-
-  test::sprintf(buffer, "%+d", -1024);
-  REQUIRE(!strcmp(buffer, "-1024"));
-
-  test::sprintf(buffer, "%+i", 1024);
-  REQUIRE(!strcmp(buffer, "+1024"));
-
-  test::sprintf(buffer, "%+i", -1024);
-  REQUIRE(!strcmp(buffer, "-1024"));
-
-  test::sprintf(buffer, "%+u", 1024);
-  REQUIRE(!strcmp(buffer, "1024"));
-
-  test::sprintf(buffer, "%+u", 4294966272U);
-  REQUIRE(!strcmp(buffer, "4294966272"));
-
-  test::sprintf(buffer, "%+o", 511);
-  REQUIRE(!strcmp(buffer, "777"));
-
-  test::sprintf(buffer, "%+o", 4294966785U);
-  REQUIRE(!strcmp(buffer, "37777777001"));
-
-  test::sprintf(buffer, "%+x", 305441741);
-  REQUIRE(!strcmp(buffer, "1234abcd"));
-
-  test::sprintf(buffer, "%+x", 3989525555U);
-  REQUIRE(!strcmp(buffer, "edcb5433"));
-
-  test::sprintf(buffer, "%+X", 305441741);
-  REQUIRE(!strcmp(buffer, "1234ABCD"));
-
-  test::sprintf(buffer, "%+X", 3989525555U);
-  REQUIRE(!strcmp(buffer, "EDCB5433"));
-
-  test::sprintf(buffer, "%+c", 'x');
-  REQUIRE(!strcmp(buffer, "x"));
-
-  test::sprintf(buffer, "%+.0d", 0);
-  REQUIRE(!strcmp(buffer, "+"));
-}
-
-
-TEST_CASE("0 flag", "[]" ) {
-  char buffer[100];
-
-  test::sprintf(buffer, "%0d", 42);
-  REQUIRE(!strcmp(buffer, "42"));
-
-  test::sprintf(buffer, "%0ld", 42L);
-  REQUIRE(!strcmp(buffer, "42"));
-
-  test::sprintf(buffer, "%0d", -42);
-  REQUIRE(!strcmp(buffer, "-42"));
-
-  test::sprintf(buffer, "%05d", 42);
-  REQUIRE(!strcmp(buffer, "00042"));
-
-  test::sprintf(buffer, "%05d", -42);
-  REQUIRE(!strcmp(buffer, "-0042"));
-
-  test::sprintf(buffer, "%015d", 42);
-  REQUIRE(!strcmp(buffer, "000000000000042"));
-
-  test::sprintf(buffer, "%015d", -42);
-  REQUIRE(!strcmp(buffer, "-00000000000042"));
-
-  test::sprintf(buffer, "%015.2f", 42.1234);
-  REQUIRE(!strcmp(buffer, "000000000042.12"));
-
-  test::sprintf(buffer, "%015.3f", 42.9876);
-  REQUIRE(!strcmp(buffer, "00000000042.988"));
-
-  test::sprintf(buffer, "%015.5f", -42.9876);
-  REQUIRE(!strcmp(buffer, "-00000042.98760"));
-}
-
-
-TEST_CASE("- flag", "[]" ) {
-  char buffer[100];
-
-  test::sprintf(buffer, "%-d", 42);
-  REQUIRE(!strcmp(buffer, "42"));
-
-  test::sprintf(buffer, "%-d", -42);
-  REQUIRE(!strcmp(buffer, "-42"));
-
-  test::sprintf(buffer, "%-5d", 42);
-  REQUIRE(!strcmp(buffer, "42   "));
-
-  test::sprintf(buffer, "%-5d", -42);
-  REQUIRE(!strcmp(buffer, "-42  "));
-
-  test::sprintf(buffer, "%-15d", 42);
-  REQUIRE(!strcmp(buffer, "42             "));
-
-  test::sprintf(buffer, "%-15d", -42);
-  REQUIRE(!strcmp(buffer, "-42            "));
-
-  test::sprintf(buffer, "%-0d", 42);
-  REQUIRE(!strcmp(buffer, "42"));
-
-  test::sprintf(buffer, "%-0d", -42);
-  REQUIRE(!strcmp(buffer, "-42"));
-
-  test::sprintf(buffer, "%-05d", 42);
-  REQUIRE(!strcmp(buffer, "42   "));
-
-  test::sprintf(buffer, "%-05d", -42);
-  REQUIRE(!strcmp(buffer, "-42  "));
-
-  test::sprintf(buffer, "%-015d", 42);
-  REQUIRE(!strcmp(buffer, "42             "));
-
-  test::sprintf(buffer, "%-015d", -42);
-  REQUIRE(!strcmp(buffer, "-42            "));
-
-  test::sprintf(buffer, "%0-d", 42);
-  REQUIRE(!strcmp(buffer, "42"));
-
-  test::sprintf(buffer, "%0-d", -42);
-  REQUIRE(!strcmp(buffer, "-42"));
-
-  test::sprintf(buffer, "%0-5d", 42);
-  REQUIRE(!strcmp(buffer, "42   "));
-
-  test::sprintf(buffer, "%0-5d", -42);
-  REQUIRE(!strcmp(buffer, "-42  "));
-
-  test::sprintf(buffer, "%0-15d", 42);
-  REQUIRE(!strcmp(buffer, "42             "));
-
-  test::sprintf(buffer, "%0-15d", -42);
-  REQUIRE(!strcmp(buffer, "-42            "));
-
-  test::sprintf(buffer, "%0-15.3e", -42.);
-#ifndef PRINTF_DISABLE_SUPPORT_EXPONENTIAL
-  REQUIRE(!strcmp(buffer, "-4.200e+01     "));
-#else
-  REQUIRE(!strcmp(buffer, "e"));
-#endif
-
-  test::sprintf(buffer, "%0-15.3g", -42.);
-#ifndef PRINTF_DISABLE_SUPPORT_EXPONENTIAL
-  REQUIRE(!strcmp(buffer, "-42.0          "));
-#else
-  REQUIRE(!strcmp(buffer, "g"));
-#endif
-}
-
-
-TEST_CASE("# flag", "[]" ) {
-  char buffer[100];
-
-  test::sprintf(buffer, "%#.0x", 0);
-  REQUIRE(!strcmp(buffer, ""));
-  test::sprintf(buffer, "%#.1x", 0);
-  REQUIRE(!strcmp(buffer, "0"));
-  test::sprintf(buffer, "%#.0llx", (long long)0);
-  REQUIRE(!strcmp(buffer, ""));
-  test::sprintf(buffer, "%#.8x", 0x614e);
-  REQUIRE(!strcmp(buffer, "0x0000614e"));
-  test::sprintf(buffer,"%#b", 6);
-  REQUIRE(!strcmp(buffer, "0b110"));
-}
-
-
-TEST_CASE("specifier", "[]" ) {
-  char buffer[100];
-
-  test::sprintf(buffer, "Hello testing");
-  REQUIRE(!strcmp(buffer, "Hello testing"));
-
-  test::sprintf(buffer, "%s", "Hello testing");
-  REQUIRE(!strcmp(buffer, "Hello testing"));
-
-  test::sprintf(buffer, "%d", 1024);
-  REQUIRE(!strcmp(buffer, "1024"));
-
-  test::sprintf(buffer, "%d", -1024);
-  REQUIRE(!strcmp(buffer, "-1024"));
-
-  test::sprintf(buffer, "%i", 1024);
-  REQUIRE(!strcmp(buffer, "1024"));
-
-  test::sprintf(buffer, "%i", -1024);
-  REQUIRE(!strcmp(buffer, "-1024"));
-
-  test::sprintf(buffer, "%u", 1024);
-  REQUIRE(!strcmp(buffer, "1024"));
-
-  test::sprintf(buffer, "%u", 4294966272U);
-  REQUIRE(!strcmp(buffer, "4294966272"));
-
-  test::sprintf(buffer, "%o", 511);
-  REQUIRE(!strcmp(buffer, "777"));
-
-  test::sprintf(buffer, "%o", 4294966785U);
-  REQUIRE(!strcmp(buffer, "37777777001"));
-
-  test::sprintf(buffer, "%x", 305441741);
-  REQUIRE(!strcmp(buffer, "1234abcd"));
-
-  test::sprintf(buffer, "%x", 3989525555U);
-  REQUIRE(!strcmp(buffer, "edcb5433"));
-
-  test::sprintf(buffer, "%X", 305441741);
-  REQUIRE(!strcmp(buffer, "1234ABCD"));
-
-  test::sprintf(buffer, "%X", 3989525555U);
-  REQUIRE(!strcmp(buffer, "EDCB5433"));
-
-  test::sprintf(buffer, "%%");
-  REQUIRE(!strcmp(buffer, "%"));
-}
-
-
-TEST_CASE("width", "[]" ) {
-  char buffer[100];
-
-  test::sprintf(buffer, "%1s", "Hello testing");
-  REQUIRE(!strcmp(buffer, "Hello testing"));
-
-  test::sprintf(buffer, "%1d", 1024);
-  REQUIRE(!strcmp(buffer, "1024"));
-
-  test::sprintf(buffer, "%1d", -1024);
-  REQUIRE(!strcmp(buffer, "-1024"));
-
-  test::sprintf(buffer, "%1i", 1024);
-  REQUIRE(!strcmp(buffer, "1024"));
-
-  test::sprintf(buffer, "%1i", -1024);
-  REQUIRE(!strcmp(buffer, "-1024"));
-
-  test::sprintf(buffer, "%1u", 1024);
-  REQUIRE(!strcmp(buffer, "1024"));
-
-  test::sprintf(buffer, "%1u", 4294966272U);
-  REQUIRE(!strcmp(buffer, "4294966272"));
-
-  test::sprintf(buffer, "%1o", 511);
-  REQUIRE(!strcmp(buffer, "777"));
-
-  test::sprintf(buffer, "%1o", 4294966785U);
-  REQUIRE(!strcmp(buffer, "37777777001"));
-
-  test::sprintf(buffer, "%1x", 305441741);
-  REQUIRE(!strcmp(buffer, "1234abcd"));
-
-  test::sprintf(buffer, "%1x", 3989525555U);
-  REQUIRE(!strcmp(buffer, "edcb5433"));
-
-  test::sprintf(buffer, "%1X", 305441741);
-  REQUIRE(!strcmp(buffer, "1234ABCD"));
-
-  test::sprintf(buffer, "%1X", 3989525555U);
-  REQUIRE(!strcmp(buffer, "EDCB5433"));
-
-  test::sprintf(buffer, "%1c", 'x');
-  REQUIRE(!strcmp(buffer, "x"));
-}
-
-
-TEST_CASE("width 20", "[]" ) {
-  char buffer[100];
-
-  test::sprintf(buffer, "%20s", "Hello");
-  REQUIRE(!strcmp(buffer, "               Hello"));
-
-  test::sprintf(buffer, "%20d", 1024);
-  REQUIRE(!strcmp(buffer, "                1024"));
-
-  test::sprintf(buffer, "%20d", -1024);
-  REQUIRE(!strcmp(buffer, "               -1024"));
-
-  test::sprintf(buffer, "%20i", 1024);
-  REQUIRE(!strcmp(buffer, "                1024"));
-
-  test::sprintf(buffer, "%20i", -1024);
-  REQUIRE(!strcmp(buffer, "               -1024"));
-
-  test::sprintf(buffer, "%20u", 1024);
-  REQUIRE(!strcmp(buffer, "                1024"));
-
-  test::sprintf(buffer, "%20u", 4294966272U);
-  REQUIRE(!strcmp(buffer, "          4294966272"));
-
-  test::sprintf(buffer, "%20o", 511);
-  REQUIRE(!strcmp(buffer, "                 777"));
-
-  test::sprintf(buffer, "%20o", 4294966785U);
-  REQUIRE(!strcmp(buffer, "         37777777001"));
-
-  test::sprintf(buffer, "%20x", 305441741);
-  REQUIRE(!strcmp(buffer, "            1234abcd"));
-
-  test::sprintf(buffer, "%20x", 3989525555U);
-  REQUIRE(!strcmp(buffer, "            edcb5433"));
-
-  test::sprintf(buffer, "%20X", 305441741);
-  REQUIRE(!strcmp(buffer, "            1234ABCD"));
-
-  test::sprintf(buffer, "%20X", 3989525555U);
-  REQUIRE(!strcmp(buffer, "            EDCB5433"));
-
-  test::sprintf(buffer, "%20c", 'x');
-  REQUIRE(!strcmp(buffer, "                   x"));
-}
-
-
-TEST_CASE("width *20", "[]" ) {
-  char buffer[100];
-
-  test::sprintf(buffer, "%*s", 20, "Hello");
-  REQUIRE(!strcmp(buffer, "               Hello"));
-
-  test::sprintf(buffer, "%*d", 20, 1024);
-  REQUIRE(!strcmp(buffer, "                1024"));
-
-  test::sprintf(buffer, "%*d", 20, -1024);
-  REQUIRE(!strcmp(buffer, "               -1024"));
-
-  test::sprintf(buffer, "%*i", 20, 1024);
-  REQUIRE(!strcmp(buffer, "                1024"));
-
-  test::sprintf(buffer, "%*i", 20, -1024);
-  REQUIRE(!strcmp(buffer, "               -1024"));
-
-  test::sprintf(buffer, "%*u", 20, 1024);
-  REQUIRE(!strcmp(buffer, "                1024"));
-
-  test::sprintf(buffer, "%*u", 20, 4294966272U);
-  REQUIRE(!strcmp(buffer, "          4294966272"));
-
-  test::sprintf(buffer, "%*o", 20, 511);
-  REQUIRE(!strcmp(buffer, "                 777"));
-
-  test::sprintf(buffer, "%*o", 20, 4294966785U);
-  REQUIRE(!strcmp(buffer, "         37777777001"));
-
-  test::sprintf(buffer, "%*x", 20, 305441741);
-  REQUIRE(!strcmp(buffer, "            1234abcd"));
-
-  test::sprintf(buffer, "%*x", 20, 3989525555U);
-  REQUIRE(!strcmp(buffer, "            edcb5433"));
-
-  test::sprintf(buffer, "%*X", 20, 305441741);
-  REQUIRE(!strcmp(buffer, "            1234ABCD"));
-
-  test::sprintf(buffer, "%*X", 20, 3989525555U);
-  REQUIRE(!strcmp(buffer, "            EDCB5433"));
-
-  test::sprintf(buffer, "%*c", 20,'x');
-  REQUIRE(!strcmp(buffer, "                   x"));
-}
-
-
-TEST_CASE("width -20", "[]" ) {
-  char buffer[100];
-
-  test::sprintf(buffer, "%-20s", "Hello");
-  REQUIRE(!strcmp(buffer, "Hello               "));
-
-  test::sprintf(buffer, "%-20d", 1024);
-  REQUIRE(!strcmp(buffer, "1024                "));
-
-  test::sprintf(buffer, "%-20d", -1024);
-  REQUIRE(!strcmp(buffer, "-1024               "));
-
-  test::sprintf(buffer, "%-20i", 1024);
-  REQUIRE(!strcmp(buffer, "1024                "));
-
-  test::sprintf(buffer, "%-20i", -1024);
-  REQUIRE(!strcmp(buffer, "-1024               "));
-
-  test::sprintf(buffer, "%-20u", 1024);
-  REQUIRE(!strcmp(buffer, "1024                "));
-
-  test::sprintf(buffer, "%-20.4f", 1024.1234);
-  REQUIRE(!strcmp(buffer, "1024.1234           "));
-
-  test::sprintf(buffer, "%-20u", 4294966272U);
-  REQUIRE(!strcmp(buffer, "4294966272          "));
-
-  test::sprintf(buffer, "%-20o", 511);
-  REQUIRE(!strcmp(buffer, "777                 "));
-
-  test::sprintf(buffer, "%-20o", 4294966785U);
-  REQUIRE(!strcmp(buffer, "37777777001         "));
-
-  test::sprintf(buffer, "%-20x", 305441741);
-  REQUIRE(!strcmp(buffer, "1234abcd            "));
-
-  test::sprintf(buffer, "%-20x", 3989525555U);
-  REQUIRE(!strcmp(buffer, "edcb5433            "));
-
-  test::sprintf(buffer, "%-20X", 305441741);
-  REQUIRE(!strcmp(buffer, "1234ABCD            "));
-
-  test::sprintf(buffer, "%-20X", 3989525555U);
-  REQUIRE(!strcmp(buffer, "EDCB5433            "));
-
-  test::sprintf(buffer, "%-20c", 'x');
-  REQUIRE(!strcmp(buffer, "x                   "));
-
-  test::sprintf(buffer, "|%5d| |%-2d| |%5d|", 9, 9, 9);
-  REQUIRE(!strcmp(buffer, "|    9| |9 | |    9|"));
-
-  test::sprintf(buffer, "|%5d| |%-2d| |%5d|", 10, 10, 10);
-  REQUIRE(!strcmp(buffer, "|   10| |10| |   10|"));
-
-  test::sprintf(buffer, "|%5d| |%-12d| |%5d|", 9, 9, 9);
-  REQUIRE(!strcmp(buffer, "|    9| |9           | |    9|"));
-
-  test::sprintf(buffer, "|%5d| |%-12d| |%5d|", 10, 10, 10);
-  REQUIRE(!strcmp(buffer, "|   10| |10          | |   10|"));
-}
-
-
-TEST_CASE("width 0-20", "[]" ) {
-  char buffer[100];
-
-  test::sprintf(buffer, "%0-20s", "Hello");
-  REQUIRE(!strcmp(buffer, "Hello               "));
-
-  test::sprintf(buffer, "%0-20d", 1024);
-  REQUIRE(!strcmp(buffer, "1024                "));
-
-  test::sprintf(buffer, "%0-20d", -1024);
-  REQUIRE(!strcmp(buffer, "-1024               "));
-
-  test::sprintf(buffer, "%0-20i", 1024);
-  REQUIRE(!strcmp(buffer, "1024                "));
-
-  test::sprintf(buffer, "%0-20i", -1024);
-  REQUIRE(!strcmp(buffer, "-1024               "));
-
-  test::sprintf(buffer, "%0-20u", 1024);
-  REQUIRE(!strcmp(buffer, "1024                "));
-
-  test::sprintf(buffer, "%0-20u", 4294966272U);
-  REQUIRE(!strcmp(buffer, "4294966272          "));
-
-  test::sprintf(buffer, "%0-20o", 511);
-  REQUIRE(!strcmp(buffer, "777                 "));
-
-  test::sprintf(buffer, "%0-20o", 4294966785U);
-  REQUIRE(!strcmp(buffer, "37777777001         "));
-
-  test::sprintf(buffer, "%0-20x", 305441741);
-  REQUIRE(!strcmp(buffer, "1234abcd            "));
-
-  test::sprintf(buffer, "%0-20x", 3989525555U);
-  REQUIRE(!strcmp(buffer, "edcb5433            "));
-
-  test::sprintf(buffer, "%0-20X", 305441741);
-  REQUIRE(!strcmp(buffer, "1234ABCD            "));
-
-  test::sprintf(buffer, "%0-20X", 3989525555U);
-  REQUIRE(!strcmp(buffer, "EDCB5433            "));
-
-  test::sprintf(buffer, "%0-20c", 'x');
-  REQUIRE(!strcmp(buffer, "x                   "));
-}
-
-
-TEST_CASE("padding 20", "[]" ) {
-  char buffer[100];
-
-  test::sprintf(buffer, "%020d", 1024);
-  REQUIRE(!strcmp(buffer, "00000000000000001024"));
-
-  test::sprintf(buffer, "%020d", -1024);
-  REQUIRE(!strcmp(buffer, "-0000000000000001024"));
-
-  test::sprintf(buffer, "%020i", 1024);
-  REQUIRE(!strcmp(buffer, "00000000000000001024"));
-
-  test::sprintf(buffer, "%020i", -1024);
-  REQUIRE(!strcmp(buffer, "-0000000000000001024"));
-
-  test::sprintf(buffer, "%020u", 1024);
-  REQUIRE(!strcmp(buffer, "00000000000000001024"));
-
-  test::sprintf(buffer, "%020u", 4294966272U);
-  REQUIRE(!strcmp(buffer, "00000000004294966272"));
-
-  test::sprintf(buffer, "%020o", 511);
-  REQUIRE(!strcmp(buffer, "00000000000000000777"));
-
-  test::sprintf(buffer, "%020o", 4294966785U);
-  REQUIRE(!strcmp(buffer, "00000000037777777001"));
-
-  test::sprintf(buffer, "%020x", 305441741);
-  REQUIRE(!strcmp(buffer, "0000000000001234abcd"));
-
-  test::sprintf(buffer, "%020x", 3989525555U);
-  REQUIRE(!strcmp(buffer, "000000000000edcb5433"));
-
-  test::sprintf(buffer, "%020X", 305441741);
-  REQUIRE(!strcmp(buffer, "0000000000001234ABCD"));
-
-  test::sprintf(buffer, "%020X", 3989525555U);
-  REQUIRE(!strcmp(buffer, "000000000000EDCB5433"));
-}
-
-
-TEST_CASE("padding .20", "[]" ) {
-  char buffer[100];
-
-  test::sprintf(buffer, "%.20d", 1024);
-  REQUIRE(!strcmp(buffer, "00000000000000001024"));
-
-  test::sprintf(buffer, "%.20d", -1024);
-  REQUIRE(!strcmp(buffer, "-00000000000000001024"));
-
-  test::sprintf(buffer, "%.20i", 1024);
-  REQUIRE(!strcmp(buffer, "00000000000000001024"));
-
-  test::sprintf(buffer, "%.20i", -1024);
-  REQUIRE(!strcmp(buffer, "-00000000000000001024"));
-
-  test::sprintf(buffer, "%.20u", 1024);
-  REQUIRE(!strcmp(buffer, "00000000000000001024"));
-
-  test::sprintf(buffer, "%.20u", 4294966272U);
-  REQUIRE(!strcmp(buffer, "00000000004294966272"));
-
-  test::sprintf(buffer, "%.20o", 511);
-  REQUIRE(!strcmp(buffer, "00000000000000000777"));
-
-  test::sprintf(buffer, "%.20o", 4294966785U);
-  REQUIRE(!strcmp(buffer, "00000000037777777001"));
-
-  test::sprintf(buffer, "%.20x", 305441741);
-  REQUIRE(!strcmp(buffer, "0000000000001234abcd"));
-
-  test::sprintf(buffer, "%.20x", 3989525555U);
-  REQUIRE(!strcmp(buffer, "000000000000edcb5433"));
-
-  test::sprintf(buffer, "%.20X", 305441741);
-  REQUIRE(!strcmp(buffer, "0000000000001234ABCD"));
-
-  test::sprintf(buffer, "%.20X", 3989525555U);
-  REQUIRE(!strcmp(buffer, "000000000000EDCB5433"));
-}
-
-
-TEST_CASE("padding #020", "[]" ) {
-  char buffer[100];
-
-  test::sprintf(buffer, "%#020d", 1024);
-  REQUIRE(!strcmp(buffer, "00000000000000001024"));
-
-  test::sprintf(buffer, "%#020d", -1024);
-  REQUIRE(!strcmp(buffer, "-0000000000000001024"));
-
-  test::sprintf(buffer, "%#020i", 1024);
-  REQUIRE(!strcmp(buffer, "00000000000000001024"));
-
-  test::sprintf(buffer, "%#020i", -1024);
-  REQUIRE(!strcmp(buffer, "-0000000000000001024"));
-
-  test::sprintf(buffer, "%#020u", 1024);
-  REQUIRE(!strcmp(buffer, "00000000000000001024"));
-
-  test::sprintf(buffer, "%#020u", 4294966272U);
-  REQUIRE(!strcmp(buffer, "00000000004294966272"));
-
-  test::sprintf(buffer, "%#020o", 511);
-  REQUIRE(!strcmp(buffer, "00000000000000000777"));
-
-  test::sprintf(buffer, "%#020o", 4294966785U);
-  REQUIRE(!strcmp(buffer, "00000000037777777001"));
-
-  test::sprintf(buffer, "%#020x", 305441741);
-  REQUIRE(!strcmp(buffer, "0x00000000001234abcd"));
-
-  test::sprintf(buffer, "%#020x", 3989525555U);
-  REQUIRE(!strcmp(buffer, "0x0000000000edcb5433"));
-
-  test::sprintf(buffer, "%#020X", 305441741);
-  REQUIRE(!strcmp(buffer, "0X00000000001234ABCD"));
-
-  test::sprintf(buffer, "%#020X", 3989525555U);
-  REQUIRE(!strcmp(buffer, "0X0000000000EDCB5433"));
-}
-
-
-TEST_CASE("padding #20", "[]" ) {
-  char buffer[100];
-
-  test::sprintf(buffer, "%#20d", 1024);
-  REQUIRE(!strcmp(buffer, "                1024"));
-
-  test::sprintf(buffer, "%#20d", -1024);
-  REQUIRE(!strcmp(buffer, "               -1024"));
-
-  test::sprintf(buffer, "%#20i", 1024);
-  REQUIRE(!strcmp(buffer, "                1024"));
-
-  test::sprintf(buffer, "%#20i", -1024);
-  REQUIRE(!strcmp(buffer, "               -1024"));
-
-  test::sprintf(buffer, "%#20u", 1024);
-  REQUIRE(!strcmp(buffer, "                1024"));
-
-  test::sprintf(buffer, "%#20u", 4294966272U);
-  REQUIRE(!strcmp(buffer, "          4294966272"));
-
-  test::sprintf(buffer, "%#20o", 511);
-  REQUIRE(!strcmp(buffer, "                0777"));
-
-  test::sprintf(buffer, "%#20o", 4294966785U);
-  REQUIRE(!strcmp(buffer, "        037777777001"));
-
-  test::sprintf(buffer, "%#20x", 305441741);
-  REQUIRE(!strcmp(buffer, "          0x1234abcd"));
-
-  test::sprintf(buffer, "%#20x", 3989525555U);
-  REQUIRE(!strcmp(buffer, "          0xedcb5433"));
-
-  test::sprintf(buffer, "%#20X", 305441741);
-  REQUIRE(!strcmp(buffer, "          0X1234ABCD"));
-
-  test::sprintf(buffer, "%#20X", 3989525555U);
-  REQUIRE(!strcmp(buffer, "          0XEDCB5433"));
-}
-
-
-TEST_CASE("padding 20.5", "[]" ) {
-  char buffer[100];
-
-  test::sprintf(buffer, "%20.5d", 1024);
-  REQUIRE(!strcmp(buffer, "               01024"));
-
-  test::sprintf(buffer, "%20.5d", -1024);
-  REQUIRE(!strcmp(buffer, "              -01024"));
-
-  test::sprintf(buffer, "%20.5i", 1024);
-  REQUIRE(!strcmp(buffer, "               01024"));
-
-  test::sprintf(buffer, "%20.5i", -1024);
-  REQUIRE(!strcmp(buffer, "              -01024"));
-
-  test::sprintf(buffer, "%20.5u", 1024);
-  REQUIRE(!strcmp(buffer, "               01024"));
-
-  test::sprintf(buffer, "%20.5u", 4294966272U);
-  REQUIRE(!strcmp(buffer, "          4294966272"));
-
-  test::sprintf(buffer, "%20.5o", 511);
-  REQUIRE(!strcmp(buffer, "               00777"));
-
-  test::sprintf(buffer, "%20.5o", 4294966785U);
-  REQUIRE(!strcmp(buffer, "         37777777001"));
-
-  test::sprintf(buffer, "%20.5x", 305441741);
-  REQUIRE(!strcmp(buffer, "            1234abcd"));
-
-  test::sprintf(buffer, "%20.10x", 3989525555U);
-  REQUIRE(!strcmp(buffer, "          00edcb5433"));
-
-  test::sprintf(buffer, "%20.5X", 305441741);
-  REQUIRE(!strcmp(buffer, "            1234ABCD"));
-
-  test::sprintf(buffer, "%20.10X", 3989525555U);
-  REQUIRE(!strcmp(buffer, "          00EDCB5433"));
-}
-
-
-TEST_CASE("padding neg numbers", "[]" ) {
-  char buffer[100];
-
-  // space padding
-  test::sprintf(buffer, "% 1d", -5);
-  REQUIRE(!strcmp(buffer, "-5"));
-
-  test::sprintf(buffer, "% 2d", -5);
-  REQUIRE(!strcmp(buffer, "-5"));
-
-  test::sprintf(buffer, "% 3d", -5);
-  REQUIRE(!strcmp(buffer, " -5"));
-
-  test::sprintf(buffer, "% 4d", -5);
-  REQUIRE(!strcmp(buffer, "  -5"));
-
-  // zero padding
-  test::sprintf(buffer, "%01d", -5);
-  REQUIRE(!strcmp(buffer, "-5"));
-
-  test::sprintf(buffer, "%02d", -5);
-  REQUIRE(!strcmp(buffer, "-5"));
-
-  test::sprintf(buffer, "%03d", -5);
-  REQUIRE(!strcmp(buffer, "-05"));
-
-  test::sprintf(buffer, "%04d", -5);
-  REQUIRE(!strcmp(buffer, "-005"));
-}
-
-
-TEST_CASE("float padding neg numbers", "[]" ) {
-  char buffer[100];
-
-  // space padding
-  test::sprintf(buffer, "% 3.1f", -5.);
-  REQUIRE(!strcmp(buffer, "-5.0"));
-
-  test::sprintf(buffer, "% 4.1f", -5.);
-  REQUIRE(!strcmp(buffer, "-5.0"));
-
-  test::sprintf(buffer, "% 5.1f", -5.);
-  REQUIRE(!strcmp(buffer, " -5.0"));
-
-#ifndef PRINTF_DISABLE_SUPPORT_EXPONENTIAL
-  test::sprintf(buffer, "% 6.1g", -5.);
-  REQUIRE(!strcmp(buffer, "    -5"));
-
-  test::sprintf(buffer, "% 6.1e", -5.);
-  REQUIRE(!strcmp(buffer, "-5.0e+00"));
-
-  test::sprintf(buffer, "% 10.1e", -5.);
-  REQUIRE(!strcmp(buffer, "  -5.0e+00"));
-#endif
-
-  // zero padding
-  test::sprintf(buffer, "%03.1f", -5.);
-  REQUIRE(!strcmp(buffer, "-5.0"));
-
-  test::sprintf(buffer, "%04.1f", -5.);
-  REQUIRE(!strcmp(buffer, "-5.0"));
-
-  test::sprintf(buffer, "%05.1f", -5.);
-  REQUIRE(!strcmp(buffer, "-05.0"));
-
-  // zero padding no decimal point
-  test::sprintf(buffer, "%01.0f", -5.);
-  REQUIRE(!strcmp(buffer, "-5"));
-
-  test::sprintf(buffer, "%02.0f", -5.);
-  REQUIRE(!strcmp(buffer, "-5"));
-
-  test::sprintf(buffer, "%03.0f", -5.);
-  REQUIRE(!strcmp(buffer, "-05"));
-
-#ifndef PRINTF_DISABLE_SUPPORT_EXPONENTIAL
-  test::sprintf(buffer, "%010.1e", -5.);
-  REQUIRE(!strcmp(buffer, "-005.0e+00"));
-
-  test::sprintf(buffer, "%07.0E", -5.);
-  REQUIRE(!strcmp(buffer, "-05E+00"));
-
-  test::sprintf(buffer, "%03.0g", -5.);
-  REQUIRE(!strcmp(buffer, "-05"));
-#endif
-}
-
-TEST_CASE("length", "[]" ) {
-  char buffer[100];
-
-  test::sprintf(buffer, "%.0s", "Hello testing");
-  REQUIRE(!strcmp(buffer, ""));
-
-  test::sprintf(buffer, "%20.0s", "Hello testing");
-  REQUIRE(!strcmp(buffer, "                    "));
-
-  test::sprintf(buffer, "%.s", "Hello testing");
-  REQUIRE(!strcmp(buffer, ""));
-
-  test::sprintf(buffer, "%20.s", "Hello testing");
-  REQUIRE(!strcmp(buffer, "                    "));
-
-  test::sprintf(buffer, "%20.0d", 1024);
-  REQUIRE(!strcmp(buffer, "                1024"));
-
-  test::sprintf(buffer, "%20.0d", -1024);
-  REQUIRE(!strcmp(buffer, "               -1024"));
-
-  test::sprintf(buffer, "%20.d", 0);
-  REQUIRE(!strcmp(buffer, "                    "));
-
-  test::sprintf(buffer, "%20.0i", 1024);
-  REQUIRE(!strcmp(buffer, "                1024"));
-
-  test::sprintf(buffer, "%20.i", -1024);
-  REQUIRE(!strcmp(buffer, "               -1024"));
-
-  test::sprintf(buffer, "%20.i", 0);
-  REQUIRE(!strcmp(buffer, "                    "));
-
-  test::sprintf(buffer, "%20.u", 1024);
-  REQUIRE(!strcmp(buffer, "                1024"));
-
-  test::sprintf(buffer, "%20.0u", 4294966272U);
-  REQUIRE(!strcmp(buffer, "          4294966272"));
-
-  test::sprintf(buffer, "%20.u", 0U);
-  REQUIRE(!strcmp(buffer, "                    "));
-
-  test::sprintf(buffer, "%20.o", 511);
-  REQUIRE(!strcmp(buffer, "                 777"));
-
-  test::sprintf(buffer, "%20.0o", 4294966785U);
-  REQUIRE(!strcmp(buffer, "         37777777001"));
-
-  test::sprintf(buffer, "%20.o", 0U);
-  REQUIRE(!strcmp(buffer, "                    "));
-
-  test::sprintf(buffer, "%20.x", 305441741);
-  REQUIRE(!strcmp(buffer, "            1234abcd"));
-
-  test::sprintf(buffer, "%50.x", 305441741);
-  REQUIRE(!strcmp(buffer, "                                          1234abcd"));
-
-  test::sprintf(buffer, "%50.x%10.u", 305441741, 12345);
-  REQUIRE(!strcmp(buffer, "                                          1234abcd     12345"));
-
-  test::sprintf(buffer, "%20.0x", 3989525555U);
-  REQUIRE(!strcmp(buffer, "            edcb5433"));
-
-  test::sprintf(buffer, "%20.x", 0U);
-  REQUIRE(!strcmp(buffer, "                    "));
-
-  test::sprintf(buffer, "%20.X", 305441741);
-  REQUIRE(!strcmp(buffer, "            1234ABCD"));
-
-  test::sprintf(buffer, "%20.0X", 3989525555U);
-  REQUIRE(!strcmp(buffer, "            EDCB5433"));
-
-  test::sprintf(buffer, "%20.X", 0U);
-  REQUIRE(!strcmp(buffer, "                    "));
-
-  test::sprintf(buffer, "%02.0u", 0U);
-  REQUIRE(!strcmp(buffer, "  "));
-
-  test::sprintf(buffer, "%02.0d", 0);
-  REQUIRE(!strcmp(buffer, "  "));
-}
-
-
-TEST_CASE("float", "[]" ) {
-  char buffer[100];
-
-  // test special-case floats using math.h macros
-  test::sprintf(buffer, "%8f", NAN);
-  REQUIRE(!strcmp(buffer, "     nan"));
-
-  test::sprintf(buffer, "%8f", INFINITY);
-  REQUIRE(!strcmp(buffer, "     inf"));
-
-  test::sprintf(buffer, "%-8f", -INFINITY);
-  REQUIRE(!strcmp(buffer, "-inf    "));
-
-#ifndef PRINTF_DISABLE_SUPPORT_EXPONENTIAL
-  test::sprintf(buffer, "%+8e", INFINITY);
-  REQUIRE(!strcmp(buffer, "    +inf"));
-#endif
-
-  test::sprintf(buffer, "%.4f", 3.1415354);
-  REQUIRE(!strcmp(buffer, "3.1415"));
-
-  test::sprintf(buffer, "%.3f", 30343.1415354);
-  REQUIRE(!strcmp(buffer, "30343.142"));
-
-  test::sprintf(buffer, "%.0f", 34.1415354);
-  REQUIRE(!strcmp(buffer, "34"));
-
-  test::sprintf(buffer, "%.0f", 1.3);
-  REQUIRE(!strcmp(buffer, "1"));
-
-  test::sprintf(buffer, "%.0f", 1.55);
-  REQUIRE(!strcmp(buffer, "2"));
-
-  test::sprintf(buffer, "%.1f", 1.64);
-  REQUIRE(!strcmp(buffer, "1.6"));
-
-  test::sprintf(buffer, "%.2f", 42.8952);
-  REQUIRE(!strcmp(buffer, "42.90"));
-
-  test::sprintf(buffer, "%.9f", 42.8952);
-  REQUIRE(!strcmp(buffer, "42.895200000"));
-
-  test::sprintf(buffer, "%.10f", 42.895223);
-  REQUIRE(!strcmp(buffer, "42.8952230000"));
-
-  // this testcase checks, that the precision is truncated to 9 digits.
-  // a perfect working float should return the whole number
-  test::sprintf(buffer, "%.12f", 42.89522312345678);
-  REQUIRE(!strcmp(buffer, "42.895223123000"));
-
-  // this testcase checks, that the precision is truncated AND rounded to 9 digits.
-  // a perfect working float should return the whole number
-  test::sprintf(buffer, "%.12f", 42.89522387654321);
-  REQUIRE(!strcmp(buffer, "42.895223877000"));
-
-  test::sprintf(buffer, "%6.2f", 42.8952);
-  REQUIRE(!strcmp(buffer, " 42.90"));
-
-  test::sprintf(buffer, "%+6.2f", 42.8952);
-  REQUIRE(!strcmp(buffer, "+42.90"));
-
-  test::sprintf(buffer, "%+5.1f", 42.9252);
-  REQUIRE(!strcmp(buffer, "+42.9"));
-
-  test::sprintf(buffer, "%f", 42.5);
-  REQUIRE(!strcmp(buffer, "42.500000"));
-
-  test::sprintf(buffer, "%.1f", 42.5);
-  REQUIRE(!strcmp(buffer, "42.5"));
-
-  test::sprintf(buffer, "%f", 42167.0);
-  REQUIRE(!strcmp(buffer, "42167.000000"));
-
-  test::sprintf(buffer, "%.9f", -12345.987654321);
-  REQUIRE(!strcmp(buffer, "-12345.987654321"));
-
-  test::sprintf(buffer, "%.1f", 3.999);
-  REQUIRE(!strcmp(buffer, "4.0"));
-
-  test::sprintf(buffer, "%.0f", 3.5);
-  REQUIRE(!strcmp(buffer, "4"));
-
-  test::sprintf(buffer, "%.0f", 4.5);
-  REQUIRE(!strcmp(buffer, "4"));
-
-  test::sprintf(buffer, "%.0f", 3.49);
-  REQUIRE(!strcmp(buffer, "3"));
-
-  test::sprintf(buffer, "%.1f", 3.49);
-  REQUIRE(!strcmp(buffer, "3.5"));
-
-  test::sprintf(buffer, "a%-5.1f", 0.5);
-  REQUIRE(!strcmp(buffer, "a0.5  "));
-
-  test::sprintf(buffer, "a%-5.1fend", 0.5);
-  REQUIRE(!strcmp(buffer, "a0.5  end"));
-
-#ifndef PRINTF_DISABLE_SUPPORT_EXPONENTIAL
-  test::sprintf(buffer, "%G", 12345.678);
-  REQUIRE(!strcmp(buffer, "12345.7"));
-
-  test::sprintf(buffer, "%.7G", 12345.678);
-  REQUIRE(!strcmp(buffer, "12345.68"));
-
-  test::sprintf(buffer, "%.5G", 123456789.);
-  REQUIRE(!strcmp(buffer, "1.2346E+08"));
-
-  test::sprintf(buffer, "%.6G", 12345.);
-  REQUIRE(!strcmp(buffer, "12345.0"));
-
-  test::sprintf(buffer, "%+12.4g", 123456789.);
-  REQUIRE(!strcmp(buffer, "  +1.235e+08"));
-
-  test::sprintf(buffer, "%.2G", 0.001234);
-  REQUIRE(!strcmp(buffer, "0.0012"));
-
-  test::sprintf(buffer, "%+10.4G", 0.001234);
-  REQUIRE(!strcmp(buffer, " +0.001234"));
-
-  test::sprintf(buffer, "%+012.4g", 0.00001234);
-  REQUIRE(!strcmp(buffer, "+001.234e-05"));
-
-  test::sprintf(buffer, "%.3g", -1.2345e-308);
-  REQUIRE(!strcmp(buffer, "-1.23e-308"));
-
-  test::sprintf(buffer, "%+.3E", 1.23e+308);
-  REQUIRE(!strcmp(buffer, "+1.230E+308"));
-#endif
-
-  // out of range for float: should switch to exp notation if supported, else empty
-  test::sprintf(buffer, "%.1f", 1E20);
-#ifndef PRINTF_DISABLE_SUPPORT_EXPONENTIAL
-  REQUIRE(!strcmp(buffer, "1.0e+20"));
-#else
-  REQUIRE(!strcmp(buffer, ""));
-#endif
-
-  // brute force float
-  bool fail = false;
-  std::stringstream str;
-  str.precision(5);
-  for (float i = -100000; i < 100000; i += 1) {
-    test::sprintf(buffer, "%.5f", i / 10000);
-    str.str("");
-    str << std::fixed << i / 10000;
-    fail = fail || !!strcmp(buffer, str.str().c_str());
-  }
-  REQUIRE(!fail);
-
-
-#ifndef PRINTF_DISABLE_SUPPORT_EXPONENTIAL
-  // brute force exp
-  str.setf(std::ios::scientific, std::ios::floatfield);
-  for (float i = -1e20; i < 1e20; i += 1e15) {
-    test::sprintf(buffer, "%.5f", i);
-    str.str("");
-    str << i;
-    fail = fail || !!strcmp(buffer, str.str().c_str());
-  }
-  REQUIRE(!fail);
-#endif
-}
-
-
-TEST_CASE("types", "[]" ) {
-  char buffer[100];
-
-  test::sprintf(buffer, "%i", 0);
-  REQUIRE(!strcmp(buffer, "0"));
-
-  test::sprintf(buffer, "%i", 1234);
-  REQUIRE(!strcmp(buffer, "1234"));
-
-  test::sprintf(buffer, "%i", 32767);
-  REQUIRE(!strcmp(buffer, "32767"));
-
-  test::sprintf(buffer, "%i", -32767);
-  REQUIRE(!strcmp(buffer, "-32767"));
-
-  test::sprintf(buffer, "%li", 30L);
-  REQUIRE(!strcmp(buffer, "30"));
-
-  test::sprintf(buffer, "%li", -2147483647L);
-  REQUIRE(!strcmp(buffer, "-2147483647"));
-
-  test::sprintf(buffer, "%li", 2147483647L);
-  REQUIRE(!strcmp(buffer, "2147483647"));
-
-  test::sprintf(buffer, "%lli", 30LL);
-  REQUIRE(!strcmp(buffer, "30"));
-
-  test::sprintf(buffer, "%lli", -9223372036854775807LL);
-  REQUIRE(!strcmp(buffer, "-9223372036854775807"));
-
-  test::sprintf(buffer, "%lli", 9223372036854775807LL);
-  REQUIRE(!strcmp(buffer, "9223372036854775807"));
-
-  test::sprintf(buffer, "%lu", 100000L);
-  REQUIRE(!strcmp(buffer, "100000"));
-
-  test::sprintf(buffer, "%lu", 0xFFFFFFFFL);
-  REQUIRE(!strcmp(buffer, "4294967295"));
-
-  test::sprintf(buffer, "%llu", 281474976710656LLU);
-  REQUIRE(!strcmp(buffer, "281474976710656"));
-
-  test::sprintf(buffer, "%llu", 18446744073709551615LLU);
-  REQUIRE(!strcmp(buffer, "18446744073709551615"));
-
-  test::sprintf(buffer, "%zu", 2147483647UL);
-  REQUIRE(!strcmp(buffer, "2147483647"));
-
-  test::sprintf(buffer, "%zd", 2147483647UL);
-  REQUIRE(!strcmp(buffer, "2147483647"));
-
-  if (sizeof(size_t) == sizeof(long)) {
-    test::sprintf(buffer, "%zi", -2147483647L);
-    REQUIRE(!strcmp(buffer, "-2147483647"));
-  }
-  else {
-    test::sprintf(buffer, "%zi", -2147483647LL);
-    REQUIRE(!strcmp(buffer, "-2147483647"));
-  }
-
-  test::sprintf(buffer, "%b", 60000);
-  REQUIRE(!strcmp(buffer, "1110101001100000"));
-
-  test::sprintf(buffer, "%lb", 12345678L);
-  REQUIRE(!strcmp(buffer, "101111000110000101001110"));
-
-  test::sprintf(buffer, "%o", 60000);
-  REQUIRE(!strcmp(buffer, "165140"));
-
-  test::sprintf(buffer, "%lo", 12345678L);
-  REQUIRE(!strcmp(buffer, "57060516"));
-
-  test::sprintf(buffer, "%lx", 0x12345678L);
-  REQUIRE(!strcmp(buffer, "12345678"));
-
-  test::sprintf(buffer, "%llx", 0x1234567891234567LLU);
-  REQUIRE(!strcmp(buffer, "1234567891234567"));
-
-  test::sprintf(buffer, "%lx", 0xabcdefabL);
-  REQUIRE(!strcmp(buffer, "abcdefab"));
-
-  test::sprintf(buffer, "%lX", 0xabcdefabL);
-  REQUIRE(!strcmp(buffer, "ABCDEFAB"));
-
-  test::sprintf(buffer, "%c", 'v');
-  REQUIRE(!strcmp(buffer, "v"));
-
-  test::sprintf(buffer, "%cv", 'w');
-  REQUIRE(!strcmp(buffer, "wv"));
-
-  test::sprintf(buffer, "%s", "A Test");
-  REQUIRE(!strcmp(buffer, "A Test"));
-
-  test::sprintf(buffer, "%hhu", 0xFFFFUL);
-  REQUIRE(!strcmp(buffer, "255"));
-
-  test::sprintf(buffer, "%hu", 0x123456UL);
-  REQUIRE(!strcmp(buffer, "13398"));
-
-  test::sprintf(buffer, "%s%hhi %hu", "Test", 10000, 0xFFFFFFFF);
-  REQUIRE(!strcmp(buffer, "Test16 65535"));
-
-  test::sprintf(buffer, "%tx", &buffer[10] - &buffer[0]);
-  REQUIRE(!strcmp(buffer, "a"));
-
-// TBD
-  if (sizeof(intmax_t) == sizeof(long)) {
-    test::sprintf(buffer, "%ji", -2147483647L);
-    REQUIRE(!strcmp(buffer, "-2147483647"));
-  }
-  else {
-    test::sprintf(buffer, "%ji", -2147483647LL);
-    REQUIRE(!strcmp(buffer, "-2147483647"));
-  }
-}
-
-
-TEST_CASE("pointer", "[]" ) {
-  char buffer[100];
-
-  test::sprintf(buffer, "%p", (void*)0x1234U);
-  if (sizeof(void*) == 4U) {
     REQUIRE(!strcmp(buffer, "0x00001234"));
   }
   else {
@@ -3028,5 +1513,4 @@
   test::sprintf(buffer, "%.*e", 2, 0.33333333);
   REQUIRE(!strcmp(buffer, "3.33e-01"));
 #endif
-}
->>>>>>> 729dd392
+}