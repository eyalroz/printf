/**
 * @author (c) Eyal Rozenberg <eyalroz1@gmx.com>
 *             2021, Haifa, Palestine/Israel
 * @author (c) Marco Paland (info@paland.com)
 *             2014-2019, PALANDesign Hannover, Germany
 *
 * @note Others have made smaller contributions to this file: see the
 * contributors page at https://github.com/eyalroz/printf/graphs/contributors
 * or ask one of the authors.
 *
 * @brief Small stand-alone implementation of the printf family of functions
 * (`(v)printf`, `(v)s(n)printf` etc., geared towards use on embedded systems with
 * a very limited resources.
 *
 * @note the implementations are thread-safe; re-entrant; use no functions from
 * the standard library; and do not dynamically allocate any memory.
 *
 * @license The MIT License (MIT)
 *
 * Permission is hereby granted, free of charge, to any person obtaining a copy
 * of this software and associated documentation files (the "Software"), to deal
 * in the Software without restriction, including without limitation the rights
 * to use, copy, modify, merge, publish, distribute, sublicense, and/or sell
 * copies of the Software, and to permit persons to whom the Software is
 * furnished to do so, subject to the following conditions:
 *
 * The above copyright notice and this permission notice shall be included in
 * all copies or substantial portions of the Software.
 *
 * THE SOFTWARE IS PROVIDED "AS IS", WITHOUT WARRANTY OF ANY KIND, EXPRESS OR
 * IMPLIED, INCLUDING BUT NOT LIMITED TO THE WARRANTIES OF MERCHANTABILITY,
 * FITNESS FOR A PARTICULAR PURPOSE AND NONINFRINGEMENT. IN NO EVENT SHALL THE
 * AUTHORS OR COPYRIGHT HOLDERS BE LIABLE FOR ANY CLAIM, DAMAGES OR OTHER
 * LIABILITY, WHETHER IN AN ACTION OF CONTRACT, TORT OR OTHERWISE, ARISING FROM,
 * OUT OF OR IN CONNECTION WITH THE SOFTWARE OR THE USE OR OTHER DEALINGS IN
 * THE SOFTWARE.
 */

#include <stdbool.h>
#include <stdint.h>

// Define this globally (e.g. gcc -DPRINTF_INCLUDE_CONFIG_H ...) to include the
// printf_config.h header file
#ifndef PRINTF_INCLUDE_CONFIG_H
#define PRINTF_INCLUDE_CONFIG_H 0
#endif

#if PRINTF_INCLUDE_CONFIG_H
#include "printf_config.h"
#endif

#include <printf/printf.h>

#if PRINTF_ALIAS_STANDARD_FUNCTION_NAMES
# define printf_    printf
# define sprintf_   sprintf
# define vsprintf_  vsprintf
# define snprintf_  snprintf
# define vsnprintf_ vsnprintf
# define vprintf_   vprintf
#endif


// 'ntoa' conversion buffer size, this must be big enough to hold one converted
// numeric number including padded zeros (dynamically created on stack)
#ifndef PRINTF_INTEGER_BUFFER_SIZE
#define PRINTF_INTEGER_BUFFER_SIZE    32
#endif

// 'ftoa' conversion buffer size, this must be big enough to hold one converted
// float number including padded zeros (dynamically created on stack)
#ifndef PRINTF_FTOA_BUFFER_SIZE
#define PRINTF_FTOA_BUFFER_SIZE    32
#endif

// Support for the decimal notation floating point conversion specifiers (%f, %F)
#ifndef PRINTF_SUPPORT_DECIMAL_SPECIFIERS
#define PRINTF_SUPPORT_DECIMAL_SPECIFIERS 1
#endif

// Support for the exponential notation floating point conversion specifiers (%e, %g, %E, %G)
#ifndef PRINTF_SUPPORT_EXPONENTIAL_SPECIFIERS
#define PRINTF_SUPPORT_EXPONENTIAL_SPECIFIERS 1
#endif

// Support for the length write-back specifier (%n)
#ifndef PRINTF_SUPPORT_WRITEBACK_SPECIFIER
#define PRINTF_SUPPORT_WRITEBACK_SPECIFIER 1
#endif

// Default precision for the floating point conversion specifiers (the C standard sets this at 6)
#ifndef PRINTF_DEFAULT_FLOAT_PRECISION
#define PRINTF_DEFAULT_FLOAT_PRECISION  6
#endif

// According to the C languages standard, printf() and related functions must be able to print any
// integral number in floating-point notation, regardless of length, when using the %f specifier -
// possibly hundreds of characters, potentially overflowing your buffers. In this implementation,
// all values beyond this threshold are switched to exponential notation.
#ifndef PRINTF_MAX_INTEGRAL_DIGITS_FOR_DECIMAL
#define PRINTF_MAX_INTEGRAL_DIGITS_FOR_DECIMAL 9
#endif

// Support for the long long integral types (with the ll, z and t length modifiers for specifiers
// %d,%i,%o,%x,%X,%u, and with the %p specifier). Note: 'L' (long double) is not supported.
#ifndef PRINTF_SUPPORT_LONG_LONG
#define PRINTF_SUPPORT_LONG_LONG 1
#endif

#if PRINTF_SUPPORT_LONG_LONG
typedef unsigned long long printf_unsigned_value_t;
typedef long long          printf_signed_value_t;
#else
typedef unsigned long printf_unsigned_value_t;
typedef long          printf_signed_value_t;
#endif

#define PRINTF_PREFER_DECIMAL     false
#define PRINTF_PREFER_EXPONENTIAL true

///////////////////////////////////////////////////////////////////////////////

// The following will convert the number-of-digits into an exponential-notation literal
#define PRINTF_CONCATENATE(s1, s2) s1##s2
#define PRINTF_EXPAND_THEN_CONCATENATE(s1, s2) PRINTF_CONCATENATE(s1, s2)
#define PRINTF_FLOAT_NOTATION_THRESHOLD PRINTF_EXPAND_THEN_CONCATENATE(1e,PRINTF_MAX_INTEGRAL_DIGITS_FOR_DECIMAL)

// internal flag definitions
#define FLAGS_ZEROPAD   (1U <<  0U)
#define FLAGS_LEFT      (1U <<  1U)
#define FLAGS_PLUS      (1U <<  2U)
#define FLAGS_SPACE     (1U <<  3U)
#define FLAGS_HASH      (1U <<  4U)
#define FLAGS_UPPERCASE (1U <<  5U)
#define FLAGS_CHAR      (1U <<  6U)
#define FLAGS_SHORT     (1U <<  7U)
#define FLAGS_LONG      (1U <<  8U)
#define FLAGS_LONG_LONG (1U <<  9U)
#define FLAGS_PRECISION (1U << 10U)
#define FLAGS_ADAPT_EXP (1U << 11U)
#define FLAGS_POINTER   (1U << 12U)
// Note: Similar, but not identical, effect as FLAGS_HASH

#define BASE_BINARY    2
#define BASE_OCTAL     8
#define BASE_DECIMAL  10
#define BASE_HEX      16

typedef uint8_t numeric_base_t;

#if (PRINTF_SUPPORT_DECIMAL_SPECIFIERS || PRINTF_SUPPORT_EXPONENTIAL_SPECIFIERS)
#include <float.h>
#if FLT_RADIX != 2
#error "Non-binary-radix floating-point types are unsupported."
#endif

#if DBL_MANT_DIG == 24

#define DOUBLE_SIZE_IN_BITS 32
typedef uint32_t double_uint_t;
#define DOUBLE_EXPONENT_MASK 0xFFU
#define DOUBLE_BASE_EXPONENT 127

#elif DBL_MANT_DIG == 53

#define DOUBLE_SIZE_IN_BITS 64
typedef uint64_t double_uint_t;
#define DOUBLE_EXPONENT_MASK 0x7FFU
#define DOUBLE_BASE_EXPONENT 1023

#else
#error "Unsupported double type configuration"
#endif
#define DOUBLE_STORED_MANTISSA_BITS (DBL_MANT_DIG - 1)

typedef union {
  double_uint_t U;
  double        F;
} double_with_bit_access;

// This is unnecessary in C99, since compound initializers can be used,
// but: 1. Some compilers are finicky about this; 2. Some people may want to convert this to C89;
// 3. If you try to use it as C++, only C++20 supports compound literals
static inline double_with_bit_access get_bit_access(double x)
{
  double_with_bit_access dwba;
  dwba.F = x;
  return dwba;
}

static inline int get_sign(double x)
{
  // The sign is stored in the highest bit
  return get_bit_access(x).U >> (DOUBLE_SIZE_IN_BITS - 1);
}

static inline int get_exp2(double_with_bit_access x)
{
  // The exponent in an IEEE-754 floating-point number occupies a contiguous
  // sequence of bits (e.g. 52..62 for 64-bit doubles), but with a non-trivial representation: An
  // unsigned offset from some negative value (with the extremal offset values reserved for
  // special use).
  return (int)((x.U >> DOUBLE_STORED_MANTISSA_BITS ) & DOUBLE_EXPONENT_MASK) - DOUBLE_BASE_EXPONENT;
}
#define PRINTF_ABS(_x) ( (_x) > 0 ? (_x) : -(_x) )

#endif // (PRINTF_SUPPORT_DECIMAL_SPECIFIERS || PRINTF_SUPPORT_EXPONENTIAL_SPECIFIERS)

// Note in particular the behavior here on LONG_MIN or LLONG_MIN; it is valid
// and well-defined, but if you're not careful you can easily trigger undefined
// behavior with -LONG_MIN or -LLONG_MIN
#define ABS_FOR_PRINTING(_x) ((printf_unsigned_value_t) ( (_x) > 0 ? (_x) : -((printf_signed_value_t)_x) ))

// output function type
typedef void (*out_fct_type)(char character, void* buffer, size_t idx, size_t maxlen);


// wrapper (used as buffer) for output function type
typedef struct {
  void  (*fct)(char character, void* arg);
  void* arg;
} out_function_wrapper_type;


// internal buffer output
static inline void out_buffer(char character, void* buffer, size_t idx, size_t maxlen)
{
  if (idx < maxlen) {
    ((char*)buffer)[idx] = character;
  }
}


// internal null output
static inline void out_discard(char character, void* buffer, size_t idx, size_t maxlen)
{
  (void)character; (void)buffer; (void)idx; (void)maxlen;
}


// internal putchar_ wrapper
static inline void out_putchar(char character, void* buffer, size_t idx, size_t maxlen)
{
  (void)buffer; (void)idx; (void)maxlen;
  if (character) {
    putchar_(character);
  }
}


// internal output function wrapper
static inline void out_wrapped_function(char character, void* wrapped_function, size_t idx, size_t maxlen)
{
  (void)idx; (void)maxlen;
  if (character) {
    // buffer is the output fct pointer
    ((out_function_wrapper_type*)wrapped_function)->fct(character, ((out_function_wrapper_type*)wrapped_function)->arg);
  }
}


// internal secure strlen
// @return The length of the string (excluding the terminating 0) limited by 'maxsize'
static inline unsigned int strnlen_s_(const char* str, size_t maxsize)
{
  const char* s;
  for (s = str; *s && maxsize--; ++s);
  return (unsigned int)(s - str);
}


// internal test if char is a digit (0-9)
// @return true if char is a digit
static inline bool is_digit_(char ch)
{
  return (ch >= '0') && (ch <= '9');
}


// internal ASCII string to unsigned int conversion
static unsigned int atoi_(const char** str)
{
  unsigned int i = 0U;
  while (is_digit_(**str)) {
    i = i * 10U + (unsigned int)(*((*str)++) - '0');
  }
  return i;
}


// output the specified string in reverse, taking care of any zero-padding
static size_t out_rev_(out_fct_type out, char* buffer, size_t idx, size_t maxlen, const char* buf, size_t len, unsigned int width, unsigned int flags)
{
  const size_t start_idx = idx;

  // pad spaces up to given width
  if (!(flags & FLAGS_LEFT) && !(flags & FLAGS_ZEROPAD)) {
    for (size_t i = len; i < width; i++) {
      out(' ', buffer, idx++, maxlen);
    }
  }

  // reverse string
  while (len) {
    out(buf[--len], buffer, idx++, maxlen);
  }

  // append pad spaces up to given width
  if (flags & FLAGS_LEFT) {
    while (idx - start_idx < width) {
      out(' ', buffer, idx++, maxlen);
    }
  }

  return idx;
}


// Invoked by print_integer after the actual number has been printed, performing necessary
// work on the number's prefix (as the number is initially printed in reverse order)
static size_t print_integer_finalization(out_fct_type out, char* buffer, size_t idx, size_t maxlen, char* buf, size_t len, bool negative, numeric_base_t base, unsigned int precision, unsigned int width, unsigned int flags)
{
  size_t unpadded_len = len;

  // pad with leading zeros
  {
    if (!(flags & FLAGS_LEFT)) {
      if (width && (flags & FLAGS_ZEROPAD) && (negative || (flags & (FLAGS_PLUS | FLAGS_SPACE)))) {
        width--;
      }
      while ((flags & FLAGS_ZEROPAD) && (len < width) && (len < PRINTF_INTEGER_BUFFER_SIZE)) {
        buf[len++] = '0';
      }
    }

    while ((len < precision) && (len < PRINTF_INTEGER_BUFFER_SIZE)) {
      buf[len++] = '0';
    }

    if (base == BASE_OCTAL && (len > unpadded_len)) {
      // Since we've written some zeros, we've satisfied the alternative format leading space requirement
      flags &= ~FLAGS_HASH;
    }
  }

  // handle hash
  if (flags & (FLAGS_HASH | FLAGS_POINTER)) {
    if (!(flags & FLAGS_PRECISION) && len && ((len == precision) || (len == width))) {
      // Let's take back some padding digits to fit in what will eventually
      // be the format-specific prefix
      if (unpadded_len < len) {
        len--;
      }
      if (len && (base == BASE_HEX)) {
        if (unpadded_len < len) {
          len--;
        }
      }
    }
    if ((base == BASE_HEX) && !(flags & FLAGS_UPPERCASE) && (len < PRINTF_INTEGER_BUFFER_SIZE)) {
      buf[len++] = 'x';
    }
    else if ((base == BASE_HEX) && (flags & FLAGS_UPPERCASE) && (len < PRINTF_INTEGER_BUFFER_SIZE)) {
      buf[len++] = 'X';
    }
    else if ((base == BASE_BINARY) && (len < PRINTF_INTEGER_BUFFER_SIZE)) {
      buf[len++] = 'b';
    }
    if (len < PRINTF_INTEGER_BUFFER_SIZE) {
      buf[len++] = '0';
    }
  }

  if (len < PRINTF_INTEGER_BUFFER_SIZE) {
    if (negative) {
      buf[len++] = '-';
    }
    else if (flags & FLAGS_PLUS) {
      buf[len++] = '+';  // ignore the space if the '+' exists
    }
    else if (flags & FLAGS_SPACE) {
      buf[len++] = ' ';
    }
  }

  return out_rev_(out, buffer, idx, maxlen, buf, len, width, flags);
}

// An internal itoa-like function
static size_t print_integer(out_fct_type out, char* buffer, size_t idx, size_t maxlen, printf_unsigned_value_t value, bool negative, numeric_base_t base, unsigned int precision, unsigned int width, unsigned int flags)
{
  char buf[PRINTF_INTEGER_BUFFER_SIZE];
  size_t len = 0U;

  if (!value) {
    if ( !(flags & FLAGS_PRECISION) ) {
      buf[len++] = '0';
      flags &= ~FLAGS_HASH;
      // We drop this flag this since either the alternative and regular modes of the specifier
      // don't differ on 0 values, or (in the case of octal) we've already provided the special
      // handling for this mode.
    }
    else if (base == BASE_HEX) {
      flags &= ~FLAGS_HASH;
      // We drop this flag this since either the alternative and regular modes of the specifier
      // don't differ on 0 values
    }
  }
  else {
    do {
      const char digit = (char)(value % base);
      buf[len++] = (char)(digit < 10 ? '0' + digit : (flags & FLAGS_UPPERCASE ? 'A' : 'a') + digit - 10);
      value /= base;
    } while (value && (len < PRINTF_INTEGER_BUFFER_SIZE));
  }

  return print_integer_finalization(out, buffer, idx, maxlen, buf, len, negative, base, precision, width, flags);
}

#if (PRINTF_SUPPORT_DECIMAL_SPECIFIERS || PRINTF_SUPPORT_EXPONENTIAL_SPECIFIERS)

struct double_components {
  int_fast64_t integral;
  int_fast64_t fractional;
  bool is_negative;
};

#define NUM_DECIMAL_DIGITS_IN_INT64_T 18
#define PRINTF_MAX_PRECOMPUTED_POWER_OF_10  NUM_DECIMAL_DIGITS_IN_INT64_T
static const double powers_of_10[NUM_DECIMAL_DIGITS_IN_INT64_T] = {
  1e00, 1e01, 1e02, 1e03, 1e04, 1e05, 1e06, 1e07, 1e08,
  1e09, 1e10, 1e11, 1e12, 1e13, 1e14, 1e15, 1e16, 1e17
};

#define PRINTF_MAX_SUPPORTED_PRECISION NUM_DECIMAL_DIGITS_IN_INT64_T - 1


// Break up a double number - which is known to be a finite non-negative number -
// into its base-10 parts: integral - before the decimal point, and fractional - after it.
// Taken the precision into account, but does not change it even internally.
static struct double_components get_components(double number, unsigned int precision)
{
  struct double_components number_;
  number_.is_negative = get_sign(number);
  double abs_number = (number_.is_negative) ? -number : number;
  number_.integral = (int_fast64_t)abs_number;
  double remainder = (abs_number - number_.integral) * powers_of_10[precision];
  number_.fractional = (int_fast64_t)remainder;

  remainder -= (double) number_.fractional;

  if (remainder > 0.5) {
    ++number_.fractional;
    // handle rollover, e.g. case 0.99 with precision 1 is 1.0
    if ((double) number_.fractional >= powers_of_10[precision]) {
      number_.fractional = 0;
      ++number_.integral;
    }
  }
  else if (remainder == 0.5) {
    if ((number_.fractional == 0U) || (number_.fractional & 1U)) {
      // if halfway, round up if odd OR if last digit is 0
      ++number_.fractional;
    }
  }

  if (precision == 0U) {
    remainder = abs_number - (double) number_.integral;
    if ((!(remainder < 0.5) || (remainder > 0.5)) && (number_.integral & 1)) {
      // exactly 0.5 and ODD, then round up
      // 1.5 -> 2, but 2.5 -> 2
      ++number_.integral;
    }
  }
  return number_;
}

struct scaling_factor {
  double raw_factor;
  bool multiply; // if true, need to multiply by raw_factor; otherwise need to divide by it
};

<<<<<<< HEAD
#if PRINTF_SUPPORT_EXPONENTIAL_SPECIFIERS
=======
>>>>>>> 0267db61
static double apply_scaling(double num, struct scaling_factor normalization)
{
  return normalization.multiply ? num * normalization.raw_factor : num / normalization.raw_factor;
}

static double unapply_scaling(double normalized, struct scaling_factor normalization)
{
  return normalization.multiply ? normalized / normalization.raw_factor : normalized * normalization.raw_factor;
}

static struct scaling_factor update_normalization(struct scaling_factor sf, double extra_multiplicative_factor)
{
  struct scaling_factor result;
  if (sf.multiply) {
    result.multiply = true;
    result.raw_factor = sf.raw_factor * extra_multiplicative_factor;
  }
  else {
    int factor_exp2 = get_exp2(get_bit_access(sf.raw_factor));
    int extra_factor_exp2 = get_exp2(get_bit_access(extra_multiplicative_factor));

    // Divide the larger-exponent raw raw_factor by the smaller
    if (PRINTF_ABS(factor_exp2) > PRINTF_ABS(extra_factor_exp2)) {
      result.multiply = false;
      result.raw_factor = sf.raw_factor / extra_multiplicative_factor;
    }
    else {
      result.multiply = true;
      result.raw_factor = extra_multiplicative_factor / sf.raw_factor;
    }
  }
  return result;
}

static struct double_components get_normalized_components(bool negative, unsigned int precision, double non_normalized, struct scaling_factor normalization)
{
  struct double_components components;
  components.is_negative = negative;
  components.integral = (int_fast64_t) apply_scaling(non_normalized, normalization);
  double remainder = non_normalized - unapply_scaling((double) components.integral, normalization);
  double prec_power_of_10 = powers_of_10[precision];
  struct scaling_factor account_for_precision = update_normalization(normalization, prec_power_of_10);
  double scaled_remainder = apply_scaling(remainder, account_for_precision);
  double rounding_threshold = 0.5;

  if (precision == 0U) {
    components.fractional = 0;
    components.integral += (scaled_remainder >= rounding_threshold);
    if (scaled_remainder == rounding_threshold) {
      // banker's rounding: Round towards the even number (making the mean error 0)
      components.integral &= ~((int_fast64_t) 0x1);
    }
  }
  else {
    components.fractional = (int_fast64_t) scaled_remainder;
    scaled_remainder -= components.fractional;

    components.fractional += (scaled_remainder >= rounding_threshold);
    if (scaled_remainder == rounding_threshold) {
      // banker's rounding: Round towards the even number (making the mean error 0)
      components.fractional &= ~((int_fast64_t) 0x1);
    }
    // handle rollover, e.g. the case of 0.99 with precision 1 becoming (0,100),
    // and must then be corrected into (1, 0).
    if ((double) components.fractional >= prec_power_of_10) {
      components.fractional = 0;
      ++components.integral;
    }
  }
  return components;
}
#endif

static size_t print_broken_up_decimal(
  struct double_components number_, out_fct_type out, char *buffer, size_t idx, size_t maxlen, unsigned int precision,
  unsigned int width, unsigned int flags, char *buf, size_t len)
{
  if (precision != 0U) {
    // do fractional part, as an unsigned number

    unsigned int count = precision;

    if (flags & FLAGS_ADAPT_EXP && !(flags & FLAGS_HASH)) {
      // %g/%G mandates we skip the trailing 0 digits...
      if (number_.fractional > 0) {
        while(true) {
          int_fast64_t digit = number_.fractional % 10U;
          if (digit != 0) {
            break;
          }
          --count;
          number_.fractional /= 10U;
        }

      }
      // ... and even the decimal point if there are no
      // non-zero fractional part digits (see below)
    }

    if (number_.fractional > 0 || !(flags & FLAGS_ADAPT_EXP) || (flags & FLAGS_HASH) ) {
      while (len < PRINTF_FTOA_BUFFER_SIZE) {
        --count;
        buf[len++] = (char)('0' + number_.fractional % 10U);
        if (!(number_.fractional /= 10U)) {
          break;
        }
      }
      // add extra 0s
      while ((len < PRINTF_FTOA_BUFFER_SIZE) && (count-- > 0U)) {
        buf[len++] = '0';
      }
      if (len < PRINTF_FTOA_BUFFER_SIZE) {
        buf[len++] = '.';
      }
    }
  }
  else {
    if (flags & FLAGS_HASH) {
      if (len < PRINTF_FTOA_BUFFER_SIZE) {
        buf[len++] = '.';
      }
    }
  }

  // Write the integer part of the number (it comes after the fractional
  // since the character order is reversed)
  while (len < PRINTF_FTOA_BUFFER_SIZE) {
    buf[len++] = (char)('0' + (number_.integral % 10));
    if (!(number_.integral /= 10)) {
      break;
    }
  }

  // pad leading zeros
  if (!(flags & FLAGS_LEFT) && (flags & FLAGS_ZEROPAD)) {
    if (width && (number_.is_negative || (flags & (FLAGS_PLUS | FLAGS_SPACE)))) {
      width--;
    }
    while ((len < width) && (len < PRINTF_FTOA_BUFFER_SIZE)) {
      buf[len++] = '0';
    }
  }

  if (len < PRINTF_FTOA_BUFFER_SIZE) {
    if (number_.is_negative) {
      buf[len++] = '-';
    }
    else if (flags & FLAGS_PLUS) {
      buf[len++] = '+';  // ignore the space if the '+' exists
    }
    else if (flags & FLAGS_SPACE) {
      buf[len++] = ' ';
    }
  }

  return out_rev_(out, buffer, idx, maxlen, buf, len, width, flags);
}

      // internal ftoa for fixed decimal floating point
static size_t print_decimal_number(out_fct_type out, char* buffer, size_t idx, size_t maxlen, double number, unsigned int precision, unsigned int width, unsigned int flags, char* buf, size_t len)
{
  struct double_components value_ = get_components(number, precision);
  return print_broken_up_decimal(value_, out, buffer, idx, maxlen, precision, width, flags, buf, len);
}

#if PRINTF_SUPPORT_EXPONENTIAL_SPECIFIERS
// internal ftoa variant for exponential floating-point type, contributed by Martijn Jasperse <m.jasperse@gmail.com>
static size_t print_exponential_number(out_fct_type out, char* buffer, size_t idx, size_t maxlen, double number, unsigned int precision, unsigned int width, unsigned int flags, char* buf, size_t len)
{
  const bool negative = get_sign(number);
  // This number will decrease gradually (by factors of 10) as we "extract" the exponent out of it
  double abs_number =  negative ? -number : number;

  int exp10;
  bool abs_exp10_covered_by_powers_table;
  struct scaling_factor normalization;


  // Determine the decimal exponent
  if (abs_number == 0.0) {
    // TODO: This is a special-case for 0.0 (and -0.0); but proper handling is required for denormals more generally.
    exp10 = 0; // ... and no need to set a normalization factor or check the powers table
  }
  else  {
    double_with_bit_access conv = get_bit_access(abs_number);
    {
      // based on the algorithm by David Gay (https://www.ampl.com/netlib/fp/dtoa.c)
      int exp2 = get_exp2(conv);
	  // drop the exponent, so conv.F comes into the range [1,2)
      conv.U = (conv.U & (( (double_uint_t)(1) << DOUBLE_STORED_MANTISSA_BITS) - 1U)) | ((double_uint_t) DOUBLE_BASE_EXPONENT << DOUBLE_STORED_MANTISSA_BITS);
      // now approximate log10 from the log2 integer part and an expansion of ln around 1.5
      exp10 = (int)(0.1760912590558 + exp2 * 0.301029995663981 + (conv.F - 1.5) * 0.289529654602168);
      // now we want to compute 10^exp10 but we want to be sure it won't overflow
      exp2 = (int)(exp10 * 3.321928094887362 + 0.5);
      const double z  = exp10 * 2.302585092994046 - exp2 * 0.6931471805599453;
      const double z2 = z * z;
      conv.U = ((double_uint_t)(exp2) + DOUBLE_BASE_EXPONENT) << DOUBLE_STORED_MANTISSA_BITS;
      // compute exp(z) using continued fractions, see https://en.wikipedia.org/wiki/Exponential_function#Continued_fractions_for_ex
      conv.F *= 1 + 2 * z / (2 - z + (z2 / (6 + (z2 / (10 + z2 / 14)))));
      // correct for rounding errors
      if (abs_number < conv.F) {
        exp10--;
        conv.F /= 10;
      }
    }
    abs_exp10_covered_by_powers_table = PRINTF_ABS(exp10) < PRINTF_MAX_PRECOMPUTED_POWER_OF_10;
    normalization.raw_factor = abs_exp10_covered_by_powers_table ? powers_of_10[PRINTF_ABS(exp10)] : conv.F;
  }

  // We now begin accounting for the widths of the two parts of our printed field:
  // the decimal part after decimal exponent extraction, and the base-10 exponent part.
  // For both of these, the value of 0 has a special meaning, but not the same one:
  // a 0 exponent-part width means "don't print the exponent"; a 0 decimal-part width
  // means "use as many characters as necessary".

  bool fall_back_to_decimal_only_mode = false;
  if (flags & FLAGS_ADAPT_EXP) {
    int required_significant_digits = (precision == 0) ? 1 : (int) precision;
    // Should we want to fall-back to "%f" mode, and only print the decimal part?
    fall_back_to_decimal_only_mode = (exp10 >= -4 && exp10 < required_significant_digits);
    // Now, let's adjust the precision
    // This also decided how we adjust the precision value - as in "%g" mode,
    // "precision" is the number of _significant digits_, and this is when we "translate"
    // the precision value to an actual number of decimal digits.
    int precision_ = (fall_back_to_decimal_only_mode) ?
        (int) precision - 1 - exp10 :
        (int) precision - 1; // the presence of the exponent ensures only one significant digit comes before the decimal point
    precision = (precision_ > 0 ? (unsigned) precision_ : 0U);
    flags |= FLAGS_PRECISION;   // make sure print_broken_up_decimal respects our choice above
  }

  normalization.multiply = (exp10 < 0 && abs_exp10_covered_by_powers_table);
  bool should_skip_normalization = (fall_back_to_decimal_only_mode || exp10 == 0);
  struct double_components decimal_part_components =
    should_skip_normalization ?
    get_components(negative ? -abs_number : abs_number, precision) :
    get_normalized_components(negative, precision, abs_number, normalization);

  // Account for roll-over, e.g. rounding from 9.99 to 100.0 - which effects
  // the exponent and may require additional tweaking of the parts
  if (fall_back_to_decimal_only_mode) {
    if ( (flags & FLAGS_ADAPT_EXP) && exp10 >= -1 && decimal_part_components.integral == powers_of_10[exp10 + 1]) {
      exp10++; // Not strictly necessary, since exp10 is no longer really used
      precision--;
      // ... and it should already be the case that decimal_part_components.fractional == 0
    }
    // TODO: What about rollover strictly within the fractional part?
  }
  else {
    if (decimal_part_components.integral >= 10) {
      exp10++;
      decimal_part_components.integral = 1;
      decimal_part_components.fractional = 0;
    }
  }

  // the exp10 format is "E%+03d" and largest possible exp10 value for a 64-bit double
  // is "307" (for 2^1023), so we set aside 4-5 characters overall
  unsigned int exp10_part_width = fall_back_to_decimal_only_mode ? 0U : (PRINTF_ABS(exp10) < 100) ? 4U : 5U;

  unsigned int decimal_part_width =
    ((flags & FLAGS_LEFT) && exp10_part_width) ?
      // We're padding on the right, so the width constraint is the exponent part's
      // problem, not the decimal part's, so we'll use as many characters as we need:
      0U :
      // We're padding on the left; so the width constraint is the decimal part's
      // problem. Well, can both the decimal part and the exponent part fit within our overall width?
      ((width > exp10_part_width) ?
        // Yes, so we limit our decimal part's width.
        // (Note this is trivially valid even if we've fallen back to "%f" mode)
        width - exp10_part_width :
        // No; we just give up on any restriction on the decimal part and use as many
        // characters as we need
        0U);

  const size_t start_idx = idx;
  idx = print_broken_up_decimal(decimal_part_components, out, buffer, idx, maxlen, precision, decimal_part_width, flags, buf, len);

  if (! fall_back_to_decimal_only_mode) {
    out((flags & FLAGS_UPPERCASE) ? 'E' : 'e', buffer, idx++, maxlen);
    idx = print_integer(out, buffer, idx, maxlen,
                ABS_FOR_PRINTING(exp10),
                exp10 < 0, 10, 0, exp10_part_width - 1,
                FLAGS_ZEROPAD | FLAGS_PLUS);
    if (flags & FLAGS_LEFT) {
      // We need to right-pad with spaces to meet the width requirement
      while (idx - start_idx < width) out(' ', buffer, idx++, maxlen);
    }
  }
  return idx;
}
#endif  // PRINTF_SUPPORT_EXPONENTIAL_SPECIFIERS


static size_t print_floating_point(out_fct_type out, char* buffer, size_t idx, size_t maxlen, double value, unsigned int precision, unsigned int width, unsigned int flags, bool prefer_exponential)
{
  char buf[PRINTF_FTOA_BUFFER_SIZE];
  size_t len  = 0U;

  // test for special values
  if (value != value)
    return out_rev_(out, buffer, idx, maxlen, "nan", 3, width, flags);
  if (value < -DBL_MAX)
    return out_rev_(out, buffer, idx, maxlen, "fni-", 4, width, flags);
  if (value > DBL_MAX)
    return out_rev_(out, buffer, idx, maxlen, (flags & FLAGS_PLUS) ? "fni+" : "fni", (flags & FLAGS_PLUS) ? 4U : 3U, width, flags);

  if (!prefer_exponential && ((value > PRINTF_FLOAT_NOTATION_THRESHOLD) || (value < -PRINTF_FLOAT_NOTATION_THRESHOLD))) {
    // The required behavior of standard printf is to print _every_ integral-part digit -- which could mean
    // printing hundreds of characters, overflowing any fixed internal buffer and necessitating a more complicated
    // implementation.
#if PRINTF_SUPPORT_EXPONENTIAL_SPECIFIERS
    return print_exponential_number(out, buffer, idx, maxlen, value, precision, width, flags, buf, len);
#else
    return 0U;
#endif
  }

  // set default precision, if not set explicitly
  if (!(flags & FLAGS_PRECISION)) {
    precision = PRINTF_DEFAULT_FLOAT_PRECISION;
  }

  // limit precision so that our integer holding the fractional part does not overflow
  while ((len < PRINTF_FTOA_BUFFER_SIZE) && (precision > PRINTF_MAX_SUPPORTED_PRECISION)) {
    buf[len++] = '0'; // This respects the precision in terms of result length only
    precision--;
  }

  return
#if PRINTF_SUPPORT_EXPONENTIAL_SPECIFIERS
    prefer_exponential ?
      print_exponential_number(out, buffer, idx, maxlen, value, precision, width, flags, buf, len) :
#endif
      print_decimal_number(out, buffer, idx, maxlen, value, precision, width, flags, buf, len);
}

#endif  // (PRINTF_SUPPORT_DECIMAL_SPECIFIERS || PRINTF_SUPPORT_EXPONENTIAL_SPECIFIERS)

// internal vsnprintf
static int _vsnprintf(out_fct_type out, char* buffer, const size_t maxlen, const char* format, va_list va)
{
  unsigned int flags, width, precision, n;
  size_t idx = 0U;

  if (!buffer) {
    // use null output function
    out = out_discard;
  }

  while (*format)
  {
    // format specifier?  %[flags][width][.precision][length]
    if (*format != '%') {
      // no
      out(*format, buffer, idx++, maxlen);
      format++;
      continue;
    }
    else {
      // yes, evaluate it
      format++;
    }

    // evaluate flags
    flags = 0U;
    do {
      switch (*format) {
        case '0': flags |= FLAGS_ZEROPAD; format++; n = 1U; break;
        case '-': flags |= FLAGS_LEFT;    format++; n = 1U; break;
        case '+': flags |= FLAGS_PLUS;    format++; n = 1U; break;
        case ' ': flags |= FLAGS_SPACE;   format++; n = 1U; break;
        case '#': flags |= FLAGS_HASH;    format++; n = 1U; break;
        default :                                   n = 0U; break;
      }
    } while (n);

    // evaluate width field
    width = 0U;
    if (is_digit_(*format)) {
      width = atoi_(&format);
    }
    else if (*format == '*') {
      const int w = va_arg(va, int);
      if (w < 0) {
        flags |= FLAGS_LEFT;    // reverse padding
        width = (unsigned int)-w;
      }
      else {
        width = (unsigned int)w;
      }
      format++;
    }

    // evaluate precision field
    precision = 0U;
    if (*format == '.') {
      flags |= FLAGS_PRECISION;
      format++;
      if (is_digit_(*format)) {
        precision = atoi_(&format);
      }
      else if (*format == '*') {
        const int precision_ = (int)va_arg(va, int);
        precision = precision_ > 0 ? (unsigned int)precision_ : 0U;
        format++;
      }
    }

    // evaluate length field
    switch (*format) {
      case 'l' :
        flags |= FLAGS_LONG;
        format++;
        if (*format == 'l') {
          flags |= FLAGS_LONG_LONG;
          format++;
        }
        break;
      case 'h' :
        flags |= FLAGS_SHORT;
        format++;
        if (*format == 'h') {
          flags |= FLAGS_CHAR;
          format++;
        }
        break;
      case 't' :
        flags |= (sizeof(ptrdiff_t) == sizeof(long) ? FLAGS_LONG : FLAGS_LONG_LONG);
        format++;
        break;
      case 'j' :
        flags |= (sizeof(intmax_t) == sizeof(long) ? FLAGS_LONG : FLAGS_LONG_LONG);
        format++;
        break;
      case 'z' :
        flags |= (sizeof(size_t) == sizeof(long) ? FLAGS_LONG : FLAGS_LONG_LONG);
        format++;
        break;
      default:
        break;
    }

    // evaluate specifier
    switch (*format) {
      case 'd' :
      case 'i' :
      case 'u' :
      case 'x' :
      case 'X' :
      case 'o' :
      case 'b' : {
        // set the base
        numeric_base_t base;
        if (*format == 'x' || *format == 'X') {
          base = BASE_HEX;
        }
        else if (*format == 'o') {
          base =  BASE_OCTAL;
        }
        else if (*format == 'b') {
          base =  BASE_BINARY;
        }
        else {
          base = BASE_DECIMAL;
          flags &= ~FLAGS_HASH;   // no hash for dec format
        }
        // uppercase
        if (*format == 'X') {
          flags |= FLAGS_UPPERCASE;
        }

        // no plus or space flag for u, x, X, o, b
        if ((*format != 'i') && (*format != 'd')) {
          flags &= ~(FLAGS_PLUS | FLAGS_SPACE);
        }

        // ignore '0' flag when precision is given
        if (flags & FLAGS_PRECISION) {
          flags &= ~FLAGS_ZEROPAD;
        }

        // convert the integer
        if ((*format == 'i') || (*format == 'd')) {
          // signed
          if (flags & FLAGS_LONG_LONG) {
#if PRINTF_SUPPORT_LONG_LONG
            const long long value = va_arg(va, long long);
            idx = print_integer(out, buffer, idx, maxlen, ABS_FOR_PRINTING(value), value < 0, base, precision, width, flags);
#endif
          }
          else if (flags & FLAGS_LONG) {
            const long value = va_arg(va, long);
            idx = print_integer(out, buffer, idx, maxlen, ABS_FOR_PRINTING(value), value < 0, base, precision, width, flags);
          }
          else {
            const int value = (flags & FLAGS_CHAR) ? (signed char)va_arg(va, int) : (flags & FLAGS_SHORT) ? (short int)va_arg(va, int) : va_arg(va, int);
            idx = print_integer(out, buffer, idx, maxlen, ABS_FOR_PRINTING(value), value < 0, base, precision, width, flags);
          }
        }
        else {
          // unsigned
          if (flags & FLAGS_LONG_LONG) {
#if PRINTF_SUPPORT_LONG_LONG
            idx = print_integer(out, buffer, idx, maxlen, (printf_unsigned_value_t) va_arg(va, unsigned long long), false, base, precision, width, flags);
#endif
          }
          else if (flags & FLAGS_LONG) {
            idx = print_integer(out, buffer, idx, maxlen, (printf_unsigned_value_t) va_arg(va, unsigned long), false, base, precision, width, flags);
          }
          else {
            const unsigned int value = (flags & FLAGS_CHAR) ? (unsigned char)va_arg(va, unsigned int) : (flags & FLAGS_SHORT) ? (unsigned short int)va_arg(va, unsigned int) : va_arg(va, unsigned int);
            idx = print_integer(out, buffer, idx, maxlen, (printf_unsigned_value_t) value, false, base, precision, width, flags);
          }
        }
        format++;
        break;
      }
#if PRINTF_SUPPORT_DECIMAL_SPECIFIERS
      case 'f' :
      case 'F' :
        if (*format == 'F') flags |= FLAGS_UPPERCASE;
        idx = print_floating_point(out, buffer, idx, maxlen, va_arg(va, double), precision, width, flags, PRINTF_PREFER_DECIMAL);
        format++;
        break;
#endif
#if PRINTF_SUPPORT_EXPONENTIAL_SPECIFIERS
      case 'e':
      case 'E':
      case 'g':
      case 'G':
        if ((*format == 'g')||(*format == 'G')) flags |= FLAGS_ADAPT_EXP;
        if ((*format == 'E')||(*format == 'G')) flags |= FLAGS_UPPERCASE;
        idx = print_floating_point(out, buffer, idx, maxlen, va_arg(va, double), precision, width, flags, PRINTF_PREFER_EXPONENTIAL);
        format++;
        break;
#endif  // PRINTF_SUPPORT_EXPONENTIAL_SPECIFIERS
      case 'c' : {
        unsigned int l = 1U;
        // pre padding
        if (!(flags & FLAGS_LEFT)) {
          while (l++ < width) {
            out(' ', buffer, idx++, maxlen);
          }
        }
        // char output
        out((char)va_arg(va, int), buffer, idx++, maxlen);
        // post padding
        if (flags & FLAGS_LEFT) {
          while (l++ < width) {
            out(' ', buffer, idx++, maxlen);
          }
        }
        format++;
        break;
      }

      case 's' : {
        const char* p = va_arg(va, char*);
        if (p == NULL) {
          idx = out_rev_(out, buffer, idx, maxlen, ")llun(", 6, width, flags);
        }
        else {
          unsigned int l = strnlen_s_(p, precision ? precision : (size_t)-1);
          // pre padding
          if (flags & FLAGS_PRECISION) {
            l = (l < precision ? l : precision);
          }
          if (!(flags & FLAGS_LEFT)) {
            while (l++ < width) {
              out(' ', buffer, idx++, maxlen);
            }
          }
          // string output
          while ((*p != 0) && (!(flags & FLAGS_PRECISION) || precision--)) {
            out(*(p++), buffer, idx++, maxlen);
          }
          // post padding
          if (flags & FLAGS_LEFT) {
            while (l++ < width) {
              out(' ', buffer, idx++, maxlen);
            }
          }
        }
        format++;
        break;
      }

      case 'p' : {
        width = sizeof(void*) * 2U + 2; // 2 hex chars per byte + the "0x" prefix
        flags |= FLAGS_ZEROPAD | FLAGS_POINTER;
        uintptr_t value = (uintptr_t)va_arg(va, void*);
        idx = (value == (uintptr_t) NULL) ?
          out_rev_(out, buffer, idx, maxlen, ")lin(", 5, width, flags) :
          print_integer(out, buffer, idx, maxlen, (printf_unsigned_value_t) value, false, BASE_HEX, precision, width, flags);
        format++;
        break;
      }

      case '%' :
        out('%', buffer, idx++, maxlen);
        format++;
        break;

      // Many people prefer to disable support for %n, as it lets the caller
      // engineer a write to an arbitrary location, of a value the caller
      // effectively controls - which could be a security concern in some cases.
#if PRINTF_SUPPORT_WRITEBACK_SPECIFIER
      case 'n' : {
        if       (flags & FLAGS_CHAR)      *(va_arg(va, char*))      = (char) idx;
        else if  (flags & FLAGS_SHORT)     *(va_arg(va, short*))     = (short) idx;
        else if  (flags & FLAGS_LONG)      *(va_arg(va, long*))      = (long) idx;
#if PRINTF_SUPPORT_LONG_LONG
        else if  (flags & FLAGS_LONG_LONG) *(va_arg(va, long long*)) = (long long int) idx;
#endif // PRINTF_SUPPORT_LONG_LONG
        else                               *(va_arg(va, int*))       = (int) idx;
        format++;
        break;
      }
#endif // PRINTF_SUPPORT_WRITEBACK_SPECIFIER

      default :
        out(*format, buffer, idx++, maxlen);
        format++;
        break;
    }
  }

  // termination
  out((char)0, buffer, idx < maxlen ? idx : maxlen - 1U, maxlen);

  // return written chars without terminating \0
  return (int)idx;
}


///////////////////////////////////////////////////////////////////////////////

int printf_(const char* format, ...)
{
  va_list va;
  va_start(va, format);
  char buffer[1];
  const int ret = _vsnprintf(out_putchar, buffer, (size_t)-1, format, va);
  va_end(va);
  return ret;
}


int sprintf_(char* buffer, const char* format, ...)
{
  va_list va;
  va_start(va, format);
  const int ret = _vsnprintf(out_buffer, buffer, (size_t)-1, format, va);
  va_end(va);
  return ret;
}


int snprintf_(char* buffer, size_t count, const char* format, ...)
{
  va_list va;
  va_start(va, format);
  const int ret = _vsnprintf(out_buffer, buffer, count, format, va);
  va_end(va);
  return ret;
}


int vprintf_(const char* format, va_list va)
{
  char buffer[1];
  return _vsnprintf(out_putchar, buffer, (size_t)-1, format, va);
}

int vsprintf_(char* buffer, const char* format, va_list va)
{
  return _vsnprintf(out_buffer, buffer, (size_t)-1, format, va);
}

int vsnprintf_(char* buffer, size_t count, const char* format, va_list va)
{
  return _vsnprintf(out_buffer, buffer, count, format, va);
}


int fctprintf(void (*out)(char character, void* arg), void* arg, const char* format, ...)
{
  va_list va;
  va_start(va, format);
  const int ret = vfctprintf(out, arg, format, va);
  va_end(va);
  return ret;
}

int vfctprintf(void (*out)(char character, void* arg), void* arg, const char* format, va_list va)
{
  const out_function_wrapper_type out_fct_wrap = { out, arg };
  return _vsnprintf(out_wrapped_function, (char*)(uintptr_t)&out_fct_wrap, (size_t)-1, format, va);
}
<|MERGE_RESOLUTION|>--- conflicted
+++ resolved
@@ -480,10 +480,7 @@
   bool multiply; // if true, need to multiply by raw_factor; otherwise need to divide by it
 };
 
-<<<<<<< HEAD
 #if PRINTF_SUPPORT_EXPONENTIAL_SPECIFIERS
-=======
->>>>>>> 0267db61
 static double apply_scaling(double num, struct scaling_factor normalization)
 {
   return normalization.multiply ? num * normalization.raw_factor : num / normalization.raw_factor;
