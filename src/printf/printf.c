/**
 * @author (c) Eyal Rozenberg <eyalroz1@gmx.com>
 *             2021, Haifa, Palestine/Israel
 * @author (c) Marco Paland (info@paland.com)
 *             2014-2019, PALANDesign Hannover, Germany
 *
 * @note Others have made smaller contributions to this file: see the
 * contributors page at https://github.com/eyalroz/printf/graphs/contributors
 * or ask one of the authors.
 *
 * @brief Small stand-alone implementation of the printf family of functions
 * (`(v)printf`, `(v)s(n)printf` etc., geared towards use on embedded systems with
 * a very limited resources.
 *
 * @note the implementations are thread-safe; re-entrant; use no functions from
 * the standard library; and do not dynamically allocate any memory.
 *
 * @license The MIT License (MIT)
 *
 * Permission is hereby granted, free of charge, to any person obtaining a copy
 * of this software and associated documentation files (the "Software"), to deal
 * in the Software without restriction, including without limitation the rights
 * to use, copy, modify, merge, publish, distribute, sublicense, and/or sell
 * copies of the Software, and to permit persons to whom the Software is
 * furnished to do so, subject to the following conditions:
 *
 * The above copyright notice and this permission notice shall be included in
 * all copies or substantial portions of the Software.
 *
 * THE SOFTWARE IS PROVIDED "AS IS", WITHOUT WARRANTY OF ANY KIND, EXPRESS OR
 * IMPLIED, INCLUDING BUT NOT LIMITED TO THE WARRANTIES OF MERCHANTABILITY,
 * FITNESS FOR A PARTICULAR PURPOSE AND NONINFRINGEMENT. IN NO EVENT SHALL THE
 * AUTHORS OR COPYRIGHT HOLDERS BE LIABLE FOR ANY CLAIM, DAMAGES OR OTHER
 * LIABILITY, WHETHER IN AN ACTION OF CONTRACT, TORT OR OTHERWISE, ARISING FROM,
 * OUT OF OR IN CONNECTION WITH THE SOFTWARE OR THE USE OR OTHER DEALINGS IN
 * THE SOFTWARE.
 */

#include <stdbool.h>
#include <stdint.h>

// Define this globally (e.g. gcc -DPRINTF_INCLUDE_CONFIG_H ...) to include the
// printf_config.h header file
#ifndef PRINTF_INCLUDE_CONFIG_H
#define PRINTF_INCLUDE_CONFIG_H 0
#endif

#if PRINTF_INCLUDE_CONFIG_H
#include "printf_config.h"
#endif

#include <printf/printf.h>

#if PRINTF_ALIAS_STANDARD_FUNCTION_NAMES
# define printf_    printf
# define sprintf_   sprintf
# define vsprintf_  vsprintf
# define snprintf_  snprintf
# define vsnprintf_ vsnprintf
# define vprintf_   vprintf
#endif


// 'ntoa' conversion buffer size, this must be big enough to hold one converted
// numeric number including padded zeros (dynamically created on stack)
#ifndef PRINTF_INTEGER_BUFFER_SIZE
#define PRINTF_INTEGER_BUFFER_SIZE    32
#endif

// 'ftoa' conversion buffer size, this must be big enough to hold one converted
// float number including padded zeros (dynamically created on stack)
#ifndef PRINTF_FTOA_BUFFER_SIZE
#define PRINTF_FTOA_BUFFER_SIZE    32
#endif

// Support for the decimal notation floating point conversion specifiers (%f, %F)
#ifndef PRINTF_SUPPORT_DECIMAL_SPECIFIERS
#define PRINTF_SUPPORT_DECIMAL_SPECIFIERS 1
#endif

// Support for the exponential notation floating point conversion specifiers (%e, %g, %E, %G)
#ifndef PRINTF_SUPPORT_EXPONENTIAL_SPECIFIERS
#define PRINTF_SUPPORT_EXPONENTIAL_SPECIFIERS 1
#endif

// Support for the length write-back specifier (%n)
#ifndef PRINTF_SUPPORT_WRITEBACK_SPECIFIER
#define PRINTF_SUPPORT_WRITEBACK_SPECIFIER 1
#endif

// Default precision for the floating point conversion specifiers (the C standard sets this at 6)
#ifndef PRINTF_DEFAULT_FLOAT_PRECISION
#define PRINTF_DEFAULT_FLOAT_PRECISION  6
#endif

// According to the C languages standard, printf() and related functions must be able to print any
// integral number in floating-point notation, regardless of length, when using the %f specifier -
// possibly hundreds of characters, potentially overflowing your buffers. In this implementation,
// all values beyond this threshold are switched to exponential notation.
#ifndef PRINTF_MAX_INTEGRAL_DIGITS_FOR_DECIMAL
#define PRINTF_MAX_INTEGRAL_DIGITS_FOR_DECIMAL 9
#endif

// Support for the long long integral types (with the ll, z and t length modifiers for specifiers
// %d,%i,%o,%x,%X,%u, and with the %p specifier). Note: 'L' (long double) is not supported.
#ifndef PRINTF_SUPPORT_LONG_LONG
#define PRINTF_SUPPORT_LONG_LONG 1
#endif

#define PRINTF_PREFER_DECIMAL     false
#define PRINTF_PREFER_EXPONENTIAL true

///////////////////////////////////////////////////////////////////////////////

// The following will convert the number-of-digits into an exponential-notation literal
#define PRINTF_CONCATENATE(s1, s2) s1##s2
#define PRINTF_EXPAND_THEN_CONCATENATE(s1, s2) PRINTF_CONCATENATE(s1, s2)
#define PRINTF_FLOAT_NOTATION_THRESHOLD PRINTF_EXPAND_THEN_CONCATENATE(1e,PRINTF_MAX_INTEGRAL_DIGITS_FOR_DECIMAL)

// internal flag definitions
#define FLAGS_ZEROPAD   (1U <<  0U)
#define FLAGS_LEFT      (1U <<  1U)
#define FLAGS_PLUS      (1U <<  2U)
#define FLAGS_SPACE     (1U <<  3U)
#define FLAGS_HASH      (1U <<  4U)
#define FLAGS_UPPERCASE (1U <<  5U)
#define FLAGS_CHAR      (1U <<  6U)
#define FLAGS_SHORT     (1U <<  7U)
#define FLAGS_LONG      (1U <<  8U)
#define FLAGS_LONG_LONG (1U <<  9U)
#define FLAGS_PRECISION (1U << 10U)
#define FLAGS_ADAPT_EXP (1U << 11U)
#define FLAGS_POINTER   (1U << 12U)
// Note: Similar, but not identical, effect as FLAGS_HASH

#define BASE_BINARY    2
#define BASE_OCTAL     8
#define BASE_DECIMAL  10
#define BASE_HEX      16

#if (PRINTF_SUPPORT_DECIMAL_SPECIFIERS || PRINTF_SUPPORT_EXPONENTIAL_SPECIFIERS)
#include <float.h>
#if FLT_RADIX != 2
#error "Non-binary-radix floating-point types are unsupported."
#endif

#if DBL_MANT_DIG == 24

#define DOUBLE_SIZE_IN_BITS 32
typedef uint32_t double_uint_t;
#define DOUBLE_EXPONENT_MASK 0xFFU
#define DOUBLE_BASE_EXPONENT 127

#elif DBL_MANT_DIG == 53

#define DOUBLE_SIZE_IN_BITS 64
typedef uint64_t double_uint_t;
#define DOUBLE_EXPONENT_MASK 0x7FFU
#define DOUBLE_BASE_EXPONENT 1023

#else
#error "Unsupported double type configuration"
#endif
#define DOUBLE_STORED_MANTISSA_BITS (DBL_MANT_DIG - 1)

#if PRINTF_SUPPORT_LONG_LONG
typedef unsigned long long printf_unsigned_value_t;
typedef long long          printf_signed_value_t;
#else
typedef unsigned long printf_unsigned_value_t;
typedef long          printf_signed_value_t;
#endif

typedef uint8_t numeric_base_t;

typedef union {
  double_uint_t U;
  double        F;
} double_with_bit_access;

// This is unnecessary in C99, since compound initializers can be used,
// but: 1. Some compilers are finicky about this; 2. Some people may want to convert this to C89;
// 3. If you try to use it as C++, only C++20 supports compound literals
static inline double_with_bit_access get_bit_access(double x)
{
  double_with_bit_access dwba;
  dwba.F = x;
  return dwba;
}

static inline int get_sign(double x)
{
  // The sign is stored in the highest bit
  return get_bit_access(x).U >> (DOUBLE_SIZE_IN_BITS - 1);
}

static inline int get_exp2(double_with_bit_access x)
{
  // The exponent in an IEEE-754 floating-point number occupies a contiguous
  // sequence of bits (e.g. 52..62 for 64-bit doubles), but with a non-trivial representation: An
  // unsigned offset from some negative value (with the extremal offset values reserved for
  // special use).
  return (int)((x.U >> DOUBLE_STORED_MANTISSA_BITS ) & DOUBLE_EXPONENT_MASK) - DOUBLE_BASE_EXPONENT;
}
#define PRINTF_ABS(_x) ( (_x) > 0 ? (_x) : -(_x) )

#endif // (PRINTF_SUPPORT_DECIMAL_SPECIFIERS || PRINTF_SUPPORT_EXPONENTIAL_SPECIFIERS)

// Note in particular the behavior here on LONG_MIN or LLONG_MIN; it is valid
// and well-defined, but if you're not careful you can easily trigger undefined
// behavior with -LONG_MIN or -LLONG_MIN
#define ABS_FOR_PRINTING(_x) ((printf_unsigned_value_t) ( (_x) > 0 ? (_x) : -((printf_signed_value_t)_x) ))

// output function type
typedef void (*out_fct_type)(char character, void* buffer, size_t idx, size_t maxlen);

// wrapper (used as buffer) for output function type
typedef struct {
  void  (*fct)(char character, void* arg);
  void* arg;
} out_function_wrapper_type;


// internal buffer output
static inline void out_buffer(char character, void* buffer, size_t idx, size_t maxlen)
{
  if (idx < maxlen) {
    ((char*)buffer)[idx] = character;
  }
}


// internal null output
static inline void out_discard(char character, void* buffer, size_t idx, size_t maxlen)
{
  (void)character; (void)buffer; (void)idx; (void)maxlen;
}


// internal putchar_ wrapper
static inline void out_putchar(char character, void* buffer, size_t idx, size_t maxlen)
{
  (void)buffer; (void)idx; (void)maxlen;
  if (character) {
    putchar_(character);
  }
}


// internal output function wrapper
static inline void out_wrapped_function(char character, void* wrapped_function, size_t idx, size_t maxlen)
{
  (void)idx; (void)maxlen;
  if (character) {
    // buffer is the output fct pointer
    ((out_function_wrapper_type*)wrapped_function)->fct(character, ((out_function_wrapper_type*)wrapped_function)->arg);
  }
}


// internal secure strlen
// @return The length of the string (excluding the terminating 0) limited by 'maxsize'
static inline size_t strnlen_s_(const char* str, size_t maxsize)
{
  const char* s;
  for (s = str; *s && maxsize--; ++s);
  return (size_t)(s - str);
}


// internal test if char is a digit (0-9)
// @return true if char is a digit
static inline bool is_digit_(char ch)
{
  return (ch >= '0') && (ch <= '9');
}


// internal ASCII string to unsigned int conversion
static printf_uint_t atoi_(const char** str)
{
  printf_uint_t i = 0U;
  while (is_digit_(**str)) {
    i = i * 10U + (printf_uint_t)(*((*str)++) - '0');
  }
  return i;
}


// output the specified string in reverse, taking care of any zero-padding
static size_t out_rev_(out_fct_type out, char* buffer, size_t idx, size_t maxlen, const char* buf, size_t len, printf_uint_t width, printf_uint_t flags)
{
  const size_t start_idx = idx;

  // pad spaces up to given width
  if (!(flags & FLAGS_LEFT) && !(flags & FLAGS_ZEROPAD)) {
    for (size_t i = len; i < width; i++) {
      out(' ', buffer, idx++, maxlen);
    }
  }

  // reverse string
  while (len) {
    out(buf[--len], buffer, idx++, maxlen);
  }

  // append pad spaces up to given width
  if (flags & FLAGS_LEFT) {
    while (idx - start_idx < width) {
      out(' ', buffer, idx++, maxlen);
    }
  }

  return idx;
}


// Invoked by print_integer after the actual number has been printed, performing necessary
// work on the number's prefix (as the number is initially printed in reverse order)
static size_t print_integer_finalization(out_fct_type out, char* buffer, size_t idx, size_t maxlen, char* buf, size_t len, bool negative, numeric_base_t base, printf_uint_t precision, printf_uint_t width, printf_uint_t flags)
{
  size_t unpadded_len = len;

  // pad with leading zeros
  {
    if (!(flags & FLAGS_LEFT)) {
      if (width && (flags & FLAGS_ZEROPAD) && (negative || (flags & (FLAGS_PLUS | FLAGS_SPACE)))) {
        width--;
      }
      while ((flags & FLAGS_ZEROPAD) && (len < width) && (len < PRINTF_INTEGER_BUFFER_SIZE)) {
        buf[len++] = '0';
      }
    }

    while ((len < precision) && (len < PRINTF_INTEGER_BUFFER_SIZE)) {
      buf[len++] = '0';
    }

    if (base == BASE_OCTAL && (len > unpadded_len)) {
      // Since we've written some zeros, we've satisfied the alternative format leading space requirement
      flags &= ~FLAGS_HASH;
    }
  }

  // handle hash
  if (flags & (FLAGS_HASH | FLAGS_POINTER)) {
    if (!(flags & FLAGS_PRECISION) && len && ((len == precision) || (len == width))) {
      // Let's take back some padding digits to fit in what will eventually
      // be the format-specific prefix
      if (unpadded_len < len) {
        len--;
      }
      if (len && (base == BASE_HEX) && (unpadded_len < len)) {
        len--;
      }
    }
    if ((base == BASE_HEX) && !(flags & FLAGS_UPPERCASE) && (len < PRINTF_INTEGER_BUFFER_SIZE)) {
      buf[len++] = 'x';
    }
    else if ((base == BASE_HEX) && (flags & FLAGS_UPPERCASE) && (len < PRINTF_INTEGER_BUFFER_SIZE)) {
      buf[len++] = 'X';
    }
    else if ((base == BASE_BINARY) && (len < PRINTF_INTEGER_BUFFER_SIZE)) {
      buf[len++] = 'b';
    }
    if (len < PRINTF_INTEGER_BUFFER_SIZE) {
      buf[len++] = '0';
    }
  }

  if (len < PRINTF_INTEGER_BUFFER_SIZE) {
    if (negative) {
      buf[len++] = '-';
    }
    else if (flags & FLAGS_PLUS) {
      buf[len++] = '+';  // ignore the space if the '+' exists
    }
    else if (flags & FLAGS_SPACE) {
      buf[len++] = ' ';
    }
  }

  return out_rev_(out, buffer, idx, maxlen, buf, len, width, flags);
}

// An internal itoa-like function
static size_t print_integer(out_fct_type out, char* buffer, size_t idx, size_t maxlen, printf_unsigned_value_t value, bool negative, numeric_base_t base, printf_uint_t precision, printf_uint_t width, printf_uint_t flags)
{
  char buf[PRINTF_INTEGER_BUFFER_SIZE];
  size_t len = 0U;

  if (!value) {
    if ( !(flags & FLAGS_PRECISION) ) {
      buf[len++] = '0';
      flags &= ~FLAGS_HASH;
      // We drop this flag this since either the alternative and regular modes of the specifier
      // don't differ on 0 values, or (in the case of octal) we've already provided the special
      // handling for this mode.
    }
    else if (base == BASE_HEX) {
      flags &= ~FLAGS_HASH;
      // We drop this flag this since either the alternative and regular modes of the specifier
      // don't differ on 0 values
    }
  }
  else {
    do {
      const char digit = (char)(value % base);
      buf[len++] = (char)(digit < 10 ? '0' + digit : (flags & FLAGS_UPPERCASE ? 'A' : 'a') + digit - 10);
      value /= base;
    } while (value && (len < PRINTF_INTEGER_BUFFER_SIZE));
  }

  return print_integer_finalization(out, buffer, idx, maxlen, buf, len, negative, base, precision, width, flags);
}

#if (PRINTF_SUPPORT_DECIMAL_SPECIFIERS || PRINTF_SUPPORT_EXPONENTIAL_SPECIFIERS)

struct double_components {
  int_fast64_t integral;
  int_fast64_t fractional;
  bool is_negative;
};

#define NUM_DECIMAL_DIGITS_IN_INT64_T 18
#define PRINTF_MAX_PRECOMPUTED_POWER_OF_10  NUM_DECIMAL_DIGITS_IN_INT64_T
static const double powers_of_10[NUM_DECIMAL_DIGITS_IN_INT64_T] = {
  1e00, 1e01, 1e02, 1e03, 1e04, 1e05, 1e06, 1e07, 1e08,
  1e09, 1e10, 1e11, 1e12, 1e13, 1e14, 1e15, 1e16, 1e17
};

#define PRINTF_MAX_SUPPORTED_PRECISION NUM_DECIMAL_DIGITS_IN_INT64_T - 1


// Break up a double number - which is known to be a finite non-negative number -
// into its base-10 parts: integral - before the decimal point, and fractional - after it.
// Taken the precision into account, but does not change it even internally.
static struct double_components get_components(double number, printf_uint_t precision)
{
  struct double_components number_;
  number_.is_negative = get_sign(number);
  double abs_number = (number_.is_negative) ? -number : number;
  number_.integral = (int_fast64_t)abs_number;
  double remainder = (abs_number - number_.integral) * powers_of_10[precision];
  number_.fractional = (int_fast64_t)remainder;

  remainder -= (double) number_.fractional;

  if (remainder > 0.5) {
    ++number_.fractional;
    // handle rollover, e.g. case 0.99 with precision 1 is 1.0
    if ((double) number_.fractional >= powers_of_10[precision]) {
      number_.fractional = 0;
      ++number_.integral;
    }
  }
  else if ((remainder == 0.5) && ((number_.fractional == 0U) || (number_.fractional & 1U))) {
    // if halfway, round up if odd OR if last digit is 0
    ++number_.fractional;
  }

  if (precision == 0U) {
    remainder = abs_number - (double) number_.integral;
    if ((!(remainder < 0.5) || (remainder > 0.5)) && (number_.integral & 1)) {
      // exactly 0.5 and ODD, then round up
      // 1.5 -> 2, but 2.5 -> 2
      ++number_.integral;
    }
  }
  return number_;
}

#if PRINTF_SUPPORT_EXPONENTIAL_SPECIFIERS
struct scaling_factor {
  double raw_factor;
  bool multiply; // if true, need to multiply by raw_factor; otherwise need to divide by it
};

static double apply_scaling(double num, struct scaling_factor normalization)
{
  return normalization.multiply ? num * normalization.raw_factor : num / normalization.raw_factor;
}

static double unapply_scaling(double normalized, struct scaling_factor normalization)
{
  return normalization.multiply ? normalized / normalization.raw_factor : normalized * normalization.raw_factor;
}

static struct scaling_factor update_normalization(struct scaling_factor sf, double extra_multiplicative_factor)
{
  struct scaling_factor result;
  if (sf.multiply) {
    result.multiply = true;
    result.raw_factor = sf.raw_factor * extra_multiplicative_factor;
  }
  else {
    int factor_exp2 = get_exp2(get_bit_access(sf.raw_factor));
    int extra_factor_exp2 = get_exp2(get_bit_access(extra_multiplicative_factor));

    // Divide the larger-exponent raw raw_factor by the smaller
    if (PRINTF_ABS(factor_exp2) > PRINTF_ABS(extra_factor_exp2)) {
      result.multiply = false;
      result.raw_factor = sf.raw_factor / extra_multiplicative_factor;
    }
    else {
      result.multiply = true;
      result.raw_factor = extra_multiplicative_factor / sf.raw_factor;
    }
  }
  return result;
}

<<<<<<< HEAD
#if PRINTF_SUPPORT_EXPONENTIAL_SPECIFIERS
static struct double_components get_normalized_components(bool negative, printf_uint_t precision, double non_normalized, struct scaling_factor normalization)
=======
static struct double_components get_normalized_components(bool negative, unsigned int precision, double non_normalized, struct scaling_factor normalization)
>>>>>>> 486e1a60
{
  struct double_components components;
  components.is_negative = negative;
  components.integral = (int_fast64_t) apply_scaling(non_normalized, normalization);
  double remainder = non_normalized - unapply_scaling((double) components.integral, normalization);
  double prec_power_of_10 = powers_of_10[precision];
  struct scaling_factor account_for_precision = update_normalization(normalization, prec_power_of_10);
  double scaled_remainder = apply_scaling(remainder, account_for_precision);
  double rounding_threshold = 0.5;

  if (precision == 0U) {
    components.fractional = 0;
    components.integral += (scaled_remainder >= rounding_threshold);
    if (scaled_remainder == rounding_threshold) {
      // banker's rounding: Round towards the even number (making the mean error 0)
      components.integral &= ~((int_fast64_t) 0x1);
    }
  }
  else {
    components.fractional = (int_fast64_t) scaled_remainder;
    scaled_remainder -= components.fractional;

    components.fractional += (scaled_remainder >= rounding_threshold);
    if (scaled_remainder == rounding_threshold) {
      // banker's rounding: Round towards the even number (making the mean error 0)
      components.fractional &= ~((int_fast64_t) 0x1);
    }
    // handle rollover, e.g. the case of 0.99 with precision 1 becoming (0,100),
    // and must then be corrected into (1, 0).
    if ((double) components.fractional >= prec_power_of_10) {
      components.fractional = 0;
      ++components.integral;
    }
  }
  return components;
}
#endif

static size_t print_broken_up_decimal(
  struct double_components number_, out_fct_type out, char *buffer, size_t idx, size_t maxlen, printf_uint_t precision,
  printf_uint_t width, printf_uint_t flags, char *buf, size_t len)
{
  if (precision != 0U) {
    // do fractional part, as an unsigned number

    printf_uint_t count = precision;

    // %g/%G mandates we skip the trailing 0 digits...
    if ((flags & FLAGS_ADAPT_EXP) && !(flags & FLAGS_HASH) && (number_.fractional > 0)) {
      while(true) {
        int_fast64_t digit = number_.fractional % 10U;
        if (digit != 0) {
          break;
        }
        --count;
        number_.fractional /= 10U;

      }
      // ... and even the decimal point if there are no
      // non-zero fractional part digits (see below)
    }

    if (number_.fractional > 0 || !(flags & FLAGS_ADAPT_EXP) || (flags & FLAGS_HASH) ) {
      while (len < PRINTF_FTOA_BUFFER_SIZE) {
        --count;
        buf[len++] = (char)('0' + number_.fractional % 10U);
        if (!(number_.fractional /= 10U)) {
          break;
        }
      }
      // add extra 0s
      while ((len < PRINTF_FTOA_BUFFER_SIZE) && (count > 0U)) {
        buf[len++] = '0';
        --count;
      }
      if (len < PRINTF_FTOA_BUFFER_SIZE) {
        buf[len++] = '.';
      }
    }
  }
  else {
    if ((flags & FLAGS_HASH) && (len < PRINTF_FTOA_BUFFER_SIZE)) {
      buf[len++] = '.';
    }
  }

  // Write the integer part of the number (it comes after the fractional
  // since the character order is reversed)
  while (len < PRINTF_FTOA_BUFFER_SIZE) {
    buf[len++] = (char)('0' + (number_.integral % 10));
    if (!(number_.integral /= 10)) {
      break;
    }
  }

  // pad leading zeros
  if (!(flags & FLAGS_LEFT) && (flags & FLAGS_ZEROPAD)) {
    if (width && (number_.is_negative || (flags & (FLAGS_PLUS | FLAGS_SPACE)))) {
      width--;
    }
    while ((len < width) && (len < PRINTF_FTOA_BUFFER_SIZE)) {
      buf[len++] = '0';
    }
  }

  if (len < PRINTF_FTOA_BUFFER_SIZE) {
    if (number_.is_negative) {
      buf[len++] = '-';
    }
    else if (flags & FLAGS_PLUS) {
      buf[len++] = '+';  // ignore the space if the '+' exists
    }
    else if (flags & FLAGS_SPACE) {
      buf[len++] = ' ';
    }
  }

  return out_rev_(out, buffer, idx, maxlen, buf, len, width, flags);
}

      // internal ftoa for fixed decimal floating point
static size_t print_decimal_number(out_fct_type out, char* buffer, size_t idx, size_t maxlen, double number, printf_uint_t precision, printf_uint_t width, printf_uint_t flags, char* buf, size_t len)
{
  struct double_components value_ = get_components(number, precision);
  return print_broken_up_decimal(value_, out, buffer, idx, maxlen, precision, width, flags, buf, len);
}

#if PRINTF_SUPPORT_EXPONENTIAL_SPECIFIERS
// internal ftoa variant for exponential floating-point type, contributed by Martijn Jasperse <m.jasperse@gmail.com>
static size_t print_exponential_number(out_fct_type out, char* buffer, size_t idx, size_t maxlen, double number, printf_uint_t precision, printf_uint_t width, printf_uint_t flags, char* buf, size_t len)
{
  const bool negative = get_sign(number);
  // This number will decrease gradually (by factors of 10) as we "extract" the exponent out of it
  double abs_number =  negative ? -number : number;

  int exp10;
  bool abs_exp10_covered_by_powers_table;
  struct scaling_factor normalization;


  // Determine the decimal exponent
  if (abs_number == 0.0) {
    // TODO: This is a special-case for 0.0 (and -0.0); but proper handling is required for denormals more generally.
    exp10 = 0; // ... and no need to set a normalization factor or check the powers table
  }
  else  {
    double_with_bit_access conv = get_bit_access(abs_number);
    {
      // based on the algorithm by David Gay (https://www.ampl.com/netlib/fp/dtoa.c)
      int exp2 = get_exp2(conv);
	  // drop the exponent, so conv.F comes into the range [1,2)
      conv.U = (conv.U & (( (double_uint_t)(1) << DOUBLE_STORED_MANTISSA_BITS) - 1U)) | ((double_uint_t) DOUBLE_BASE_EXPONENT << DOUBLE_STORED_MANTISSA_BITS);
      // now approximate log10 from the log2 integer part and an expansion of ln around 1.5
      exp10 = (int)(0.1760912590558 + exp2 * 0.301029995663981 + (conv.F - 1.5) * 0.289529654602168);
      // now we want to compute 10^exp10 but we want to be sure it won't overflow
      exp2 = (int)(exp10 * 3.321928094887362 + 0.5);
      const double z  = exp10 * 2.302585092994046 - exp2 * 0.6931471805599453;
      const double z2 = z * z;
      conv.U = ((double_uint_t)(exp2) + DOUBLE_BASE_EXPONENT) << DOUBLE_STORED_MANTISSA_BITS;
      // compute exp(z) using continued fractions, see https://en.wikipedia.org/wiki/Exponential_function#Continued_fractions_for_ex
      conv.F *= 1 + 2 * z / (2 - z + (z2 / (6 + (z2 / (10 + z2 / 14)))));
      // correct for rounding errors
      if (abs_number < conv.F) {
        exp10--;
        conv.F /= 10;
      }
    }
    abs_exp10_covered_by_powers_table = PRINTF_ABS(exp10) < PRINTF_MAX_PRECOMPUTED_POWER_OF_10;
    normalization.raw_factor = abs_exp10_covered_by_powers_table ? powers_of_10[PRINTF_ABS(exp10)] : conv.F;
  }

  // We now begin accounting for the widths of the two parts of our printed field:
  // the decimal part after decimal exponent extraction, and the base-10 exponent part.
  // For both of these, the value of 0 has a special meaning, but not the same one:
  // a 0 exponent-part width means "don't print the exponent"; a 0 decimal-part width
  // means "use as many characters as necessary".

  bool fall_back_to_decimal_only_mode = false;
  if (flags & FLAGS_ADAPT_EXP) {
    int required_significant_digits = (precision == 0) ? 1 : (int) precision;
    // Should we want to fall-back to "%f" mode, and only print the decimal part?
    fall_back_to_decimal_only_mode = (exp10 >= -4 && exp10 < required_significant_digits);
    // Now, let's adjust the precision
    // This also decided how we adjust the precision value - as in "%g" mode,
    // "precision" is the number of _significant digits_, and this is when we "translate"
    // the precision value to an actual number of decimal digits.
    int precision_ = (fall_back_to_decimal_only_mode) ?
        (int) precision - 1 - exp10 :
        (int) precision - 1; // the presence of the exponent ensures only one significant digit comes before the decimal point
    precision = (precision_ > 0 ? (unsigned) precision_ : 0U);
    flags |= FLAGS_PRECISION;   // make sure print_broken_up_decimal respects our choice above
  }

  normalization.multiply = (exp10 < 0 && abs_exp10_covered_by_powers_table);
  bool should_skip_normalization = (fall_back_to_decimal_only_mode || exp10 == 0);
  struct double_components decimal_part_components =
    should_skip_normalization ?
    get_components(negative ? -abs_number : abs_number, precision) :
    get_normalized_components(negative, precision, abs_number, normalization);

  // Account for roll-over, e.g. rounding from 9.99 to 100.0 - which effects
  // the exponent and may require additional tweaking of the parts
  if (fall_back_to_decimal_only_mode) {
    if ( (flags & FLAGS_ADAPT_EXP) && exp10 >= -1 && decimal_part_components.integral == powers_of_10[exp10 + 1]) {
      exp10++; // Not strictly necessary, since exp10 is no longer really used
      precision--;
      // ... and it should already be the case that decimal_part_components.fractional == 0
    }
    // TODO: What about rollover strictly within the fractional part?
  }
  else {
    if (decimal_part_components.integral >= 10) {
      exp10++;
      decimal_part_components.integral = 1;
      decimal_part_components.fractional = 0;
    }
  }

  // the exp10 format is "E%+03d" and largest possible exp10 value for a 64-bit double
  // is "307" (for 2^1023), so we set aside 4-5 characters overall
  printf_uint_t exp10_part_width = fall_back_to_decimal_only_mode ? 0U : (PRINTF_ABS(exp10) < 100) ? 4U : 5U;

  printf_uint_t decimal_part_width =
    ((flags & FLAGS_LEFT) && exp10_part_width) ?
      // We're padding on the right, so the width constraint is the exponent part's
      // problem, not the decimal part's, so we'll use as many characters as we need:
      0U :
      // We're padding on the left; so the width constraint is the decimal part's
      // problem. Well, can both the decimal part and the exponent part fit within our overall width?
      ((width > exp10_part_width) ?
        // Yes, so we limit our decimal part's width.
        // (Note this is trivially valid even if we've fallen back to "%f" mode)
        width - exp10_part_width :
        // No; we just give up on any restriction on the decimal part and use as many
        // characters as we need
        0U);

  const size_t start_idx = idx;
  idx = print_broken_up_decimal(decimal_part_components, out, buffer, idx, maxlen, precision, decimal_part_width, flags, buf, len);

  if (! fall_back_to_decimal_only_mode) {
    out((flags & FLAGS_UPPERCASE) ? 'E' : 'e', buffer, idx++, maxlen);
    idx = print_integer(out, buffer, idx, maxlen,
                ABS_FOR_PRINTING(exp10),
                exp10 < 0, 10, 0, exp10_part_width - 1,
                FLAGS_ZEROPAD | FLAGS_PLUS);
    if (flags & FLAGS_LEFT) {
      // We need to right-pad with spaces to meet the width requirement
      while (idx - start_idx < width) out(' ', buffer, idx++, maxlen);
    }
  }
  return idx;
}
#endif  // PRINTF_SUPPORT_EXPONENTIAL_SPECIFIERS


static size_t print_floating_point(out_fct_type out, char* buffer, size_t idx, size_t maxlen, double value, printf_uint_t precision, printf_uint_t width, printf_uint_t flags, bool prefer_exponential)
{
  char buf[PRINTF_FTOA_BUFFER_SIZE];
  size_t len  = 0U;

  // test for special values
  if (value != value)
    return out_rev_(out, buffer, idx, maxlen, "nan", 3, width, flags);
  if (value < -DBL_MAX)
    return out_rev_(out, buffer, idx, maxlen, "fni-", 4, width, flags);
  if (value > DBL_MAX)
    return out_rev_(out, buffer, idx, maxlen, (flags & FLAGS_PLUS) ? "fni+" : "fni", (flags & FLAGS_PLUS) ? 4U : 3U, width, flags);

  if (!prefer_exponential && ((value > PRINTF_FLOAT_NOTATION_THRESHOLD) || (value < -PRINTF_FLOAT_NOTATION_THRESHOLD))) {
    // The required behavior of standard printf is to print _every_ integral-part digit -- which could mean
    // printing hundreds of characters, overflowing any fixed internal buffer and necessitating a more complicated
    // implementation.
#if PRINTF_SUPPORT_EXPONENTIAL_SPECIFIERS
    return print_exponential_number(out, buffer, idx, maxlen, value, precision, width, flags, buf, len);
#else
    return 0U;
#endif
  }

  // set default precision, if not set explicitly
  if (!(flags & FLAGS_PRECISION)) {
    precision = PRINTF_DEFAULT_FLOAT_PRECISION;
  }

  // limit precision so that our integer holding the fractional part does not overflow
  while ((len < PRINTF_FTOA_BUFFER_SIZE) && (precision > PRINTF_MAX_SUPPORTED_PRECISION)) {
    buf[len++] = '0'; // This respects the precision in terms of result length only
    precision--;
  }

  return
#if PRINTF_SUPPORT_EXPONENTIAL_SPECIFIERS
    prefer_exponential ?
      print_exponential_number(out, buffer, idx, maxlen, value, precision, width, flags, buf, len) :
#endif
      print_decimal_number(out, buffer, idx, maxlen, value, precision, width, flags, buf, len);
}

#endif  // (PRINTF_SUPPORT_DECIMAL_SPECIFIERS || PRINTF_SUPPORT_EXPONENTIAL_SPECIFIERS)

// internal vsnprintf
static printf_int_t _vsnprintf(out_fct_type out, char* buffer, const size_t maxlen, const char* format, va_list va)
{
  printf_uint_t flags, width, precision, n;
  size_t idx = 0U;

  if (!buffer) {
    // use null output function
    out = &out_discard;
  }

  while (*format)
  {
    // format specifier?  %[flags][width][.precision][length]
    if (*format != '%') {
      // no
      out(*format, buffer, idx++, maxlen);
      format++;
      continue;
    }
    else {
      // yes, evaluate it
      format++;
    }

    // evaluate flags
    flags = 0U;
    do {
      switch (*format) {
        case '0': flags |= FLAGS_ZEROPAD; format++; n = 1U; break;
        case '-': flags |= FLAGS_LEFT;    format++; n = 1U; break;
        case '+': flags |= FLAGS_PLUS;    format++; n = 1U; break;
        case ' ': flags |= FLAGS_SPACE;   format++; n = 1U; break;
        case '#': flags |= FLAGS_HASH;    format++; n = 1U; break;
        default :                                   n = 0U; break;
      }
    } while (n);

    // evaluate width field
    width = 0U;
    if (is_digit_(*format)) {
      width = atoi_(&format);
    }
    else if (*format == '*') {
      const int w = va_arg(va, int);
      if (w < 0) {
        flags |= FLAGS_LEFT;    // reverse padding
        width = (printf_uint_t)-w;
      }
      else {
        width = (printf_uint_t)w;
      }
      format++;
    }

    // evaluate precision field
    precision = 0U;
    if (*format == '.') {
      flags |= FLAGS_PRECISION;
      format++;
      if (is_digit_(*format)) {
        precision = atoi_(&format);
      }
      else if (*format == '*') {
        const int precision_ = va_arg(va, int);
<<<<<<< HEAD
        precision = precision_ > 0 ? (printf_uint_t)precision_ : 0U;
=======
        precision = precision_ > 0 ? (unsigned int)precision_ : 0U;
>>>>>>> 486e1a60
        format++;
      }
    }

    // evaluate length field
    switch (*format) {
      case 'l' :
        flags |= FLAGS_LONG;
        format++;
        if (*format == 'l') {
          flags |= FLAGS_LONG_LONG;
          format++;
        }
        break;
      case 'h' :
        flags |= FLAGS_SHORT;
        format++;
        if (*format == 'h') {
          flags |= FLAGS_CHAR;
          format++;
        }
        break;
      case 't' :
        flags |= (sizeof(ptrdiff_t) == sizeof(long) ? FLAGS_LONG : FLAGS_LONG_LONG);
        format++;
        break;
      case 'j' :
        flags |= (sizeof(intmax_t) == sizeof(long) ? FLAGS_LONG : FLAGS_LONG_LONG);
        format++;
        break;
      case 'z' :
        flags |= (sizeof(size_t) == sizeof(long) ? FLAGS_LONG : FLAGS_LONG_LONG);
        format++;
        break;
      default:
        break;
    }

    // evaluate specifier
    switch (*format) {
      case 'd' :
      case 'i' :
      case 'u' :
      case 'x' :
      case 'X' :
      case 'o' :
      case 'b' : {
        // set the base
        numeric_base_t base;
        if (*format == 'x' || *format == 'X') {
          base = BASE_HEX;
        }
        else if (*format == 'o') {
          base =  BASE_OCTAL;
        }
        else if (*format == 'b') {
          base =  BASE_BINARY;
        }
        else {
          base = BASE_DECIMAL;
          flags &= ~FLAGS_HASH;   // no hash for dec format
        }
        // uppercase
        if (*format == 'X') {
          flags |= FLAGS_UPPERCASE;
        }

        // no plus or space flag for u, x, X, o, b
        if ((*format != 'i') && (*format != 'd')) {
          flags &= ~(FLAGS_PLUS | FLAGS_SPACE);
        }

        // ignore '0' flag when precision is given
        if (flags & FLAGS_PRECISION) {
          flags &= ~FLAGS_ZEROPAD;
        }

        // convert the integer
        if ((*format == 'i') || (*format == 'd')) {
          // signed
          if (flags & FLAGS_LONG_LONG) {
#if PRINTF_SUPPORT_LONG_LONG
            const long long value = va_arg(va, long long);
            idx = print_integer(out, buffer, idx, maxlen, ABS_FOR_PRINTING(value), value < 0, base, precision, width, flags);
#endif
          }
          else if (flags & FLAGS_LONG) {
            const long value = va_arg(va, long);
            idx = print_integer(out, buffer, idx, maxlen, ABS_FOR_PRINTING(value), value < 0, base, precision, width, flags);
          }
          else {
            const int value = (flags & FLAGS_CHAR) ? (signed char)va_arg(va, int) : (flags & FLAGS_SHORT) ? (short int)va_arg(va, int) : va_arg(va, int);
            idx = print_integer(out, buffer, idx, maxlen, ABS_FOR_PRINTING(value), value < 0, base, precision, width, flags);
          }
        }
        else {
          // unsigned
          if (flags & FLAGS_LONG_LONG) {
#if PRINTF_SUPPORT_LONG_LONG
            idx = print_integer(out, buffer, idx, maxlen, (printf_unsigned_value_t) va_arg(va, unsigned long long), false, base, precision, width, flags);
#endif
          }
          else if (flags & FLAGS_LONG) {
            idx = print_integer(out, buffer, idx, maxlen, (printf_unsigned_value_t) va_arg(va, unsigned long), false, base, precision, width, flags);
          }
          else {
            const printf_uint_t value = (flags & FLAGS_CHAR) ? (unsigned char)va_arg(va, printf_uint_t) : (flags & FLAGS_SHORT) ? (unsigned short int)va_arg(va, printf_uint_t) : va_arg(va, printf_uint_t);
            idx = print_integer(out, buffer, idx, maxlen, (printf_unsigned_value_t) value, false, base, precision, width, flags);
          }
        }
        format++;
        break;
      }
#if PRINTF_SUPPORT_DECIMAL_SPECIFIERS
      case 'f' :
      case 'F' :
        if (*format == 'F') flags |= FLAGS_UPPERCASE;
        idx = print_floating_point(out, buffer, idx, maxlen, va_arg(va, double), precision, width, flags, PRINTF_PREFER_DECIMAL);
        format++;
        break;
#endif
#if PRINTF_SUPPORT_EXPONENTIAL_SPECIFIERS
      case 'e':
      case 'E':
      case 'g':
      case 'G':
        if ((*format == 'g')||(*format == 'G')) flags |= FLAGS_ADAPT_EXP;
        if ((*format == 'E')||(*format == 'G')) flags |= FLAGS_UPPERCASE;
        idx = print_floating_point(out, buffer, idx, maxlen, va_arg(va, double), precision, width, flags, PRINTF_PREFER_EXPONENTIAL);
        format++;
        break;
#endif  // PRINTF_SUPPORT_EXPONENTIAL_SPECIFIERS
      case 'c' : {
        printf_uint_t l = 1U;
        // pre padding
        if (!(flags & FLAGS_LEFT)) {
          while (l++ < width) {
            out(' ', buffer, idx++, maxlen);
          }
        }
        // char output
        out((char)va_arg(va, int), buffer, idx++, maxlen);
        // post padding
        if (flags & FLAGS_LEFT) {
          while (l++ < width) {
            out(' ', buffer, idx++, maxlen);
          }
        }
        format++;
        break;
      }

      case 's' : {
        const char* p = va_arg(va, char*);
        if (p == NULL) {
          idx = out_rev_(out, buffer, idx, maxlen, ")llun(", 6, width, flags);
        }
        else {
          printf_uint_t l = strnlen_s_(p, precision ? precision : (size_t)-1);
          // pre padding
          if (flags & FLAGS_PRECISION) {
            l = (l < precision ? l : precision);
          }
          if (!(flags & FLAGS_LEFT)) {
            while (l++ < width) {
              out(' ', buffer, idx++, maxlen);
            }
          }
          // string output
          while ((*p != 0) && (!(flags & FLAGS_PRECISION) || precision)) {
            out(*(p++), buffer, idx++, maxlen);
            --precision;
          }
          // post padding
          if (flags & FLAGS_LEFT) {
            while (l++ < width) {
              out(' ', buffer, idx++, maxlen);
            }
          }
        }
        format++;
        break;
      }

      case 'p' : {
        width = sizeof(void*) * 2U + 2; // 2 hex chars per byte + the "0x" prefix
        flags |= FLAGS_ZEROPAD | FLAGS_POINTER;
        uintptr_t value = (uintptr_t)va_arg(va, void*);
        idx = (value == (uintptr_t) NULL) ?
          out_rev_(out, buffer, idx, maxlen, ")lin(", 5, width, flags) :
          print_integer(out, buffer, idx, maxlen, (printf_unsigned_value_t) value, false, BASE_HEX, precision, width, flags);
        format++;
        break;
      }

      case '%' :
        out('%', buffer, idx++, maxlen);
        format++;
        break;

      // Many people prefer to disable support for %n, as it lets the caller
      // engineer a write to an arbitrary location, of a value the caller
      // effectively controls - which could be a security concern in some cases.
#if PRINTF_SUPPORT_WRITEBACK_SPECIFIER
      case 'n' : {
        if       (flags & FLAGS_CHAR)      *(va_arg(va, char*))      = (char) idx;
        else if  (flags & FLAGS_SHORT)     *(va_arg(va, short*))     = (short) idx;
        else if  (flags & FLAGS_LONG)      *(va_arg(va, long*))      = (long) idx;
#if PRINTF_SUPPORT_LONG_LONG
        else if  (flags & FLAGS_LONG_LONG) *(va_arg(va, long long*)) = (long long int) idx;
#endif // PRINTF_SUPPORT_LONG_LONG
        else                               *(va_arg(va, int*))       = (int) idx;
        format++;
        break;
      }
#endif // PRINTF_SUPPORT_WRITEBACK_SPECIFIER

      default :
        out(*format, buffer, idx++, maxlen);
        format++;
        break;
    }
  }

  // termination
  out((char)0, buffer, idx < maxlen ? idx : maxlen - 1U, maxlen);

  // return written chars without terminating \0
  return (int)idx;
}


///////////////////////////////////////////////////////////////////////////////

printf_int_t printf_(const char* format, ...)
{
  va_list va;
  va_start(va, format);
  char buffer[1];
<<<<<<< HEAD
  const printf_int_t ret = _vsnprintf(&out_putchar, buffer, (size_t)-1, format, va);
=======
  const int ret = _vsnprintf(&out_putchar, buffer, (size_t)-1, format, va);
>>>>>>> 486e1a60
  va_end(va);
  return ret;
}


printf_int_t sprintf_(char* buffer, const char* format, ...)
{
  va_list va;
  va_start(va, format);
  const printf_int_t ret = _vsnprintf(out_buffer, buffer, (size_t)-1, format, va);
  va_end(va);
  return ret;
}


printf_int_t snprintf_(char* buffer, size_t count, const char* format, ...)
{
  va_list va;
  va_start(va, format);
  const printf_int_t ret = _vsnprintf(out_buffer, buffer, count, format, va);
  va_end(va);
  return ret;
}


printf_int_t vprintf_(const char* format, va_list va)
{
  char buffer[1];
  return _vsnprintf(&out_putchar, buffer, (size_t)-1, format, va);
}

printf_int_t vsprintf_(char* buffer, const char* format, va_list va)
{
  return _vsnprintf(out_buffer, buffer, (size_t)-1, format, va);
}

printf_int_t vsnprintf_(char* buffer, size_t count, const char* format, va_list va)
{
  return _vsnprintf(out_buffer, buffer, count, format, va);
}


printf_int_t fctprintf(void (*out)(char character, void* arg), void* arg, const char* format, ...)
{
  va_list va;
  va_start(va, format);
  const printf_int_t ret = vfctprintf(out, arg, format, va);
  va_end(va);
  return ret;
}

printf_int_t vfctprintf(void (*out)(char character, void* arg), void* arg, const char* format, va_list va)
{
  const out_function_wrapper_type out_fct_wrap = { out, arg };
  return _vsnprintf(out_wrapped_function, (char*)(uintptr_t)&out_fct_wrap, (size_t)-1, format, va);
}
<|MERGE_RESOLUTION|>--- conflicted
+++ resolved
@@ -510,12 +510,8 @@
   return result;
 }
 
-<<<<<<< HEAD
 #if PRINTF_SUPPORT_EXPONENTIAL_SPECIFIERS
 static struct double_components get_normalized_components(bool negative, printf_uint_t precision, double non_normalized, struct scaling_factor normalization)
-=======
-static struct double_components get_normalized_components(bool negative, unsigned int precision, double non_normalized, struct scaling_factor normalization)
->>>>>>> 486e1a60
 {
   struct double_components components;
   components.is_negative = negative;
@@ -882,11 +878,7 @@
       }
       else if (*format == '*') {
         const int precision_ = va_arg(va, int);
-<<<<<<< HEAD
         precision = precision_ > 0 ? (printf_uint_t)precision_ : 0U;
-=======
-        precision = precision_ > 0 ? (unsigned int)precision_ : 0U;
->>>>>>> 486e1a60
         format++;
       }
     }
@@ -1126,11 +1118,7 @@
   va_list va;
   va_start(va, format);
   char buffer[1];
-<<<<<<< HEAD
   const printf_int_t ret = _vsnprintf(&out_putchar, buffer, (size_t)-1, format, va);
-=======
-  const int ret = _vsnprintf(&out_putchar, buffer, (size_t)-1, format, va);
->>>>>>> 486e1a60
   va_end(va);
   return ret;
 }
